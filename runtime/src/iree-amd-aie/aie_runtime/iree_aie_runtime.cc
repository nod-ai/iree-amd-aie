// Copyright 2024 The IREE Authors
//
// Licensed under the Apache License v2.0 with LLVM Exceptions. See
// https://llvm.org/LICENSE.txt for license information.
// SPDX-License-Identifier: # Apache-2.0 WITH LLVM-exception

#include "iree_aie_runtime.h"

#include <cstdint>
#include <numeric>

#include "llvm/ADT/StringExtras.h"
#include "llvm/Support/FormatVariadic.h"

extern "C" {
#include "xaiengine.h"
#undef s8
#undef u8
#undef u16
#undef s32
#undef u32
#undef u64
}

#define DEBUG_TYPE "iree-aie-runtime"

namespace MLIRAIELegacy {
extern uint32_t getNumDestSwitchBoxConnections(
    int col, int row, mlir::iree_compiler::AMDAIE::StrmSwPortType bundle,
    const mlir::iree_compiler::AMDAIE::AMDAIEDeviceModel &deviceModel);
extern uint32_t getNumSourceSwitchBoxConnections(
    int col, int row, mlir::iree_compiler::AMDAIE::StrmSwPortType bundle,
    const mlir::iree_compiler::AMDAIE::AMDAIEDeviceModel &deviceModel);
extern bool isLegalTileConnection(
    int col, int row, mlir::iree_compiler::AMDAIE::StrmSwPortType srcBundle,
    int srcChan, mlir::iree_compiler::AMDAIE::StrmSwPortType dstBundle,
    int dstChan,
    const mlir::iree_compiler::AMDAIE::AMDAIEDeviceModel &deviceModel);
extern bool isShimTile(
    int col, int row,
    const mlir::iree_compiler::AMDAIE::AMDAIEDeviceModel &deviceModel);
int rows(const mlir::iree_compiler::AMDAIE::AMDAIEDeviceModel &deviceModel);
int columns(const mlir::iree_compiler::AMDAIE::AMDAIEDeviceModel &deviceModel);
}  // namespace MLIRAIELegacy

namespace {
bool isSame(uint8_t srcCol, uint8_t srcRow, uint8_t dstCol, uint8_t dstRow) {
  return srcCol == dstCol && srcRow == dstRow;
}

// WARNING: these don't actually make sense (that's why they're here in this
// anon namespace)
// https://github.com/Xilinx/mlir-aie/issues/1021 but remain for compat with
// mlir-aie
bool isWest(uint8_t srcCol, uint8_t srcRow, uint8_t dstCol, uint8_t dstRow) {
  return srcCol == dstCol + 1 && srcRow == dstRow;
}

bool isEast(uint8_t srcCol, uint8_t srcRow, uint8_t dstCol, uint8_t dstRow) {
  return srcCol == dstCol - 1 && srcRow == dstRow;
}

bool isNorth(uint8_t srcCol, uint8_t srcRow, uint8_t dstCol, uint8_t dstRow) {
  return srcCol == dstCol && srcRow == dstRow - 1;
}

bool isSouth(uint8_t srcCol, uint8_t srcRow, uint8_t dstCol, uint8_t dstRow) {
  return srcCol == dstCol && srcRow == dstRow + 1;
}

bool isAieRtCompatStrmSwPortType(
    mlir::iree_compiler::AMDAIE::StrmSwPortType t) {
  return static_cast<uint8_t>(t) <= ::StrmSwPortType::SS_PORT_TYPE_MAX;
}

::StrmSwPortType checkedAieRtCompatStrmSwPortType(
    mlir::iree_compiler::AMDAIE::StrmSwPortType t, const char *file,
    unsigned int line, const char *function) {
#ifndef NDEBUG
  if (!isAieRtCompatStrmSwPortType(t)) {
    llvm::report_fatal_error(llvm::formatv(
        "{0}:{1}:{2}: StrmSwPortType  incompatible with aie-rt: {3}", file,
        line, function, to_string(t)));
  }
#endif
  return static_cast<::StrmSwPortType>(t);
}

#ifdef _WIN32
#define __PRETTY_FUNCTION__ __FUNCSIG__
#endif

// macro so that line numbers are preserved for where the check fails
#define CheckedAieRtCompatStrmSwPortType(t) \
  checkedAieRtCompatStrmSwPortType(t, __FILE__, __LINE__, __PRETTY_FUNCTION__)
}  // namespace

namespace mlir::iree_compiler::AMDAIE {
StrmSwPortType getConnectingBundle(StrmSwPortType dir) {
  switch (dir) {
    case StrmSwPortType::NORTH:
      return StrmSwPortType::SOUTH;
    case StrmSwPortType::SOUTH:
      return StrmSwPortType::NORTH;
    case StrmSwPortType::EAST:
      return StrmSwPortType::WEST;
    case StrmSwPortType::WEST:
      return StrmSwPortType::EAST;
    default:
      return dir;
  }
}

bool isNPUDevice(AMDAIEDevice d) {
  return d == AMDAIEDevice::npu1 || d == AMDAIEDevice::npu1_1col ||
         d == AMDAIEDevice::npu1_2col || d == AMDAIEDevice::npu1_3col ||
         d == AMDAIEDevice::npu1_4col || d == AMDAIEDevice::npu4;
}

AMDAIEDeviceModel::AMDAIEDeviceModel(
    uint8_t aieGen, uint64_t baseAddr, uint8_t colShift, uint8_t rowShift,
    uint8_t devNColumns, uint8_t devNRows, uint8_t memTileRowStart,
    uint8_t nMemTileRows, uint8_t nShimTileRows, int partitionNumCols,
    int partitionStartCol, uint64_t partBaseAddr, uint64_t npiAddr, bool aieSim,
    bool xaieDebug, AMDAIEDevice device, AMDAIEDeviceConfig deviceConfig)
    : configPtr{/*AieGen*/ aieGen,
                /*BaseAddr*/ baseAddr,
                /*ColShift*/ colShift,
                /*RowShift*/ rowShift,
                /*NumRows*/ devNRows,
                /*NumCols*/ devNColumns,
                /*ShimRowNum*/ 0,
                /*MemTileRowStart*/ memTileRowStart,
                /*MemTileNumRows*/ nMemTileRows,
                // TODO(max): use XAIE*_AIE_TILE_ROW_START here
                // instead of this (once we eliminate legacy devices)
                /*AieTileRowStart*/
                static_cast<uint8_t>(memTileRowStart + nMemTileRows),
                /*AieTileNumRows*/
                static_cast<uint8_t>(devNRows - nMemTileRows - nShimTileRows),
                /*PartProp*/ {}},
      devInst{},
      deviceConfig(std::move(deviceConfig)),
      device(std::move(device)) {
  TRY_XAIE_API_FATAL_ERROR(XAie_SetupPartitionConfig, &devInst, partBaseAddr,
                           partitionStartCol, partitionNumCols);
  TRY_XAIE_API_FATAL_ERROR(XAie_CfgInitialize, &devInst, &configPtr);
  if (aieSim) {
    TRY_XAIE_API_FATAL_ERROR(XAie_SetIOBackend, &devInst, XAIE_IO_BACKEND_SIM);
  } else if (xaieDebug)
    TRY_XAIE_API_FATAL_ERROR(XAie_SetIOBackend, &devInst,
                             XAIE_IO_BACKEND_DEBUG);
  else
    TRY_XAIE_API_FATAL_ERROR(XAie_SetIOBackend, &devInst, XAIE_IO_BACKEND_CDO);

  TRY_XAIE_API_FATAL_ERROR(XAie_UpdateNpiAddr, &devInst, npiAddr);

  // TODO(max): this prevents some (most?) elfs from returning values?
  TRY_XAIE_API_FATAL_ERROR(XAie_TurnEccOff, &devInst);
}

uint8_t AMDAIEDeviceModel::getMinStrideBitWidth() const {
  return deviceConfig.minStrideBitWidth;
}

int AMDAIEDeviceModel::rows() const {
  if (device == AMDAIEDevice::xcvc1902 || device == AMDAIEDevice::xcve2802)
    return MLIRAIELegacy::rows(*this);
  assert(isNPUDevice(device) && "expected NPU device");
  return devInst.NumRows;
}

int AMDAIEDeviceModel::columns() const {
  if (device == AMDAIEDevice::xcvc1902 || device == AMDAIEDevice::xcve2802)
    return MLIRAIELegacy::columns(*this);
  assert(isNPUDevice(device) && "expected NPU device");
  return devInst.NumCols;
}

// TODO(max): these are buried somewhere in aie-rt...
uint32_t AMDAIEDeviceModel::getMemSouthBaseAddress() const {
  return 0x00040000;
}

uint32_t AMDAIEDeviceModel::getMemWestBaseAddress() const { return 0x00050000; }

uint32_t AMDAIEDeviceModel::getMemNorthBaseAddress() const {
  return 0x00060000;
}

uint32_t AMDAIEDeviceModel::getMemEastBaseAddress() const { return 0x00070000; }

AMDAIETileType AMDAIEDeviceModel::getTileType(uint8_t col, uint8_t row) const {
  uint8_t tt = devInst.DevOps->GetTTypefromLoc(
      const_cast<XAie_DevInst *>(&devInst), XAie_TileLoc(col, row));
  assert(tt < XAIEGBL_TILE_TYPE_MAX && "expected valid tile type");
  return static_cast<AMDAIETileType>(tt);
}

bool AMDAIEDeviceModel::isCoreTile(uint8_t col, uint8_t row) const {
  return getTileType(col, row) == AMDAIETileType::AIETILE;
}

bool AMDAIEDeviceModel::isMemTile(uint8_t col, uint8_t row) const {
  return getTileType(col, row) == AMDAIETileType::MEMTILE;
}

bool AMDAIEDeviceModel::isShimNOCTile(uint8_t col, uint8_t row) const {
  return getTileType(col, row) == AMDAIETileType::SHIMNOC;
}

bool AMDAIEDeviceModel::isShimPLTile(uint8_t col, uint8_t row) const {
  return getTileType(col, row) == AMDAIETileType::SHIMPL;
}

bool AMDAIEDeviceModel::isShimNOCorPLTile(uint8_t col, uint8_t row) const {
  return isShimNOCTile(col, row) || isShimPLTile(col, row);
}

bool AMDAIEDeviceModel::isShimTile(uint8_t col, uint8_t row) const {
  if (device == AMDAIEDevice::xcvc1902 || device == AMDAIEDevice::xcve2302 ||
      device == AMDAIEDevice::xcve2802)
    return MLIRAIELegacy::isShimTile(col, row, *this);
  assert(isNPUDevice(device) && "expected NPU device");
  return row == configPtr.ShimRowNum;
}

uint8_t AMDAIEDeviceModel::getDmaMaxQueueSize(uint8_t col, uint8_t row) const {
  uint8_t maxQueueSize = 0;
  TRY_XAIE_API_FATAL_ERROR(XAie_DmaGetMaxQueueSize,
                           const_cast<XAie_DevInst *>(&devInst),
                           XAie_TileLoc(col, row), &maxQueueSize);
  return maxQueueSize;
}

// TODO(max): these should be optionals instead of returning 0.
uint32_t AMDAIEDeviceModel::getNumLocks(uint8_t col, uint8_t row) const {
  AMDAIETileType tileType = getTileType(col, row);
  if (tileType == AMDAIETileType::SHIMPL || tileType == AMDAIETileType::MAX)
    return 0;
  return devInst.DevProp.DevMod[static_cast<uint8_t>(tileType)]
      .LockMod->NumLocks;
}

uint32_t AMDAIEDeviceModel::getNumBDs(uint8_t col, uint8_t row) const {
  AMDAIETileType tileType = getTileType(col, row);
  if (tileType == AMDAIETileType::SHIMPL || tileType == AMDAIETileType::MAX)
    return 0;
  const XAie_DmaMod *dmaMod =
      devInst.DevProp.DevMod[static_cast<uint8_t>(tileType)].DmaMod;
  return dmaMod->NumBds;
}

std::optional<TileLoc> AMDAIEDeviceModel::getMemWest(TileLoc src) const {
  if (src.col - 1 < 0) return std::nullopt;
  XAie_LocType ret = XAie_TileLoc(src.col - 1, src.row);
  if (getTileType(ret.Col, ret.Row) == AMDAIETileType::MAX) return std::nullopt;
  return ret;
}

std::optional<TileLoc> AMDAIEDeviceModel::getMemEast(TileLoc src) const {
  // east is self
  return src;
}

std::optional<TileLoc> AMDAIEDeviceModel::getMemNorth(TileLoc src) const {
  if (src.row + 1 >= rows()) return std::nullopt;
  XAie_LocType ret = XAie_TileLoc(src.col, src.row + 1);
  if (getTileType(ret.Col, ret.Row) == AMDAIETileType::MAX) return std::nullopt;
  return ret;
}

std::optional<TileLoc> AMDAIEDeviceModel::getMemSouth(TileLoc src) const {
  if (src.row - 1 < 0) return std::nullopt;
  XAie_LocType ret = XAie_TileLoc(src.col, src.row - 1);
  auto tt = getTileType(ret.Col, ret.Row);
  // The first row doesn't have a tile memory south
  // Memtiles don't have memory adjacency to neighboring core tiles.
  if (ret.Row == 0 || tt == AMDAIETileType::MAX ||
      tt == AMDAIETileType::MEMTILE) {
    return std::nullopt;
  }
  return ret;
}

// TODO(max): I don't know why you don't need to check for memtile or core tile
// here but this repros what mlir-aie does
bool AMDAIEDeviceModel::hasMemWest(uint8_t srcCol, uint8_t srcRow,
                                   uint8_t dstCol, uint8_t dstRow) const {
  return isWest(srcCol, srcRow, dstCol, dstRow);
}

bool AMDAIEDeviceModel::hasMemEast(uint8_t srcCol, uint8_t srcRow,
                                   uint8_t dstCol, uint8_t dstRow) const {
  return isSame(srcCol, srcRow, dstCol, dstRow);
}

bool AMDAIEDeviceModel::hasMemNorth(uint8_t srcCol, uint8_t srcRow,
                                    uint8_t dstCol, uint8_t dstRow) const {
  return isNorth(srcCol, srcRow, dstCol, dstRow);
}

bool AMDAIEDeviceModel::hasMemSouth(uint8_t srcCol, uint8_t srcRow,
                                    uint8_t dstCol, uint8_t dstRow) const {
  return isSouth(srcCol, srcRow, dstCol, dstRow);
}

uint32_t AMDAIEDeviceModel::getLocalMemorySize(uint8_t col, uint8_t row) const {
  AMDAIETileType tileType = getTileType(col, row);
  assert(tileType != AMDAIETileType::MAX && "invalid tile");
  return devInst.DevProp.DevMod[static_cast<uint8_t>(tileType)]
      .CoreMod->DataMemSize;
}

uint32_t AMDAIEDeviceModel::getCoreTileLocalMemorySize() const {
  return devInst.DevProp.DevMod[XAIEGBL_TILE_TYPE_AIETILE].CoreMod->DataMemSize;
}

FailureOr<uint32_t> AMDAIEDeviceModel::getCtrlPktHeader(
    uint32_t address, uint32_t length, uint32_t opcode,
    uint32_t streamId) const {
  if (address > getCtrlPktMaxAddress()) {
    llvm::errs() << "address out of range\n";
    return failure();
  }
  if (length > getCtrlPktMaxLength()) {
    llvm::errs() << "length out of range\n";
    return failure();
  }
  if (opcode > getCtrlPktMaxOpcode()) {
    llvm::errs() << "opcode out of range\n";
    return failure();
  }
  if (streamId > getCtrlPktMaxStreamId()) {
    llvm::errs() << "streamId out of range\n";
    return failure();
  }
  // Construct the header by shifting and combining the individual fields.
  // Note that length `i` is encoded in the header as `i - 1`.
  uint32_t header = (streamId << ctrlPktHeaderFormat.streamIdShift) |
                    (opcode << ctrlPktHeaderFormat.operationShift) |
                    ((length - 1) << ctrlPktHeaderFormat.beatShift) |
                    (address << ctrlPktHeaderFormat.addressShift);
  // Mask to keep the lower 31 bits (bits 30:0).
  uint32_t lower31Bits = header & 0x7FFFFFFF;
  // Compute the odd parity bit (1 if the count of 1's is odd, 0 if even).
  uint32_t parity = llvm::popcount(lower31Bits) % 2;
  // Set the parity bit in the most significant bit (bit 31).
  return (parity << 31) | lower31Bits;
}

uint32_t AMDAIEDeviceModel::getCtrlPktMaxAddress() const {
  return (1 << (ctrlPktHeaderFormat.beatShift -
                ctrlPktHeaderFormat.addressShift)) -
         1;
}

uint32_t AMDAIEDeviceModel::getCtrlPktMaxLength() const {
  return (1 << (ctrlPktHeaderFormat.operationShift -
                ctrlPktHeaderFormat.beatShift));
}

uint32_t AMDAIEDeviceModel::getCtrlPktMaxOpcode() const {
  return (1 << (ctrlPktHeaderFormat.streamIdShift -
                ctrlPktHeaderFormat.operationShift)) -
         1;
}

uint32_t AMDAIEDeviceModel::getCtrlPktMaxStreamId() const {
  return (1 << (ctrlPktHeaderFormat.reservedShift -
                ctrlPktHeaderFormat.streamIdShift)) -
         1;
}

uint32_t AMDAIEDeviceModel::getMemInternalBaseAddress() const {
  return getMemEastBaseAddress();
}

uint32_t AMDAIEDeviceModel::getMemTileSizeInBytes() const {
  return devInst.DevProp.DevMod[static_cast<uint8_t>(AMDAIETileType::MEMTILE)]
      .MemMod->Size;
}

uint32_t AMDAIEDeviceModel::getMemTileSize(uint8_t col, uint8_t row) const {
  AMDAIETileType tileType = getTileType(col, row);
  assert(tileType == AMDAIETileType::MEMTILE && "expected memtile");
  return devInst.DevProp.DevMod[static_cast<uint8_t>(tileType)].MemMod->Size;
}

SmallVector<uint32_t> AMDAIEDeviceModel::getMemSpaceRows(
    uint8_t memSpace) const {
  SmallVector<uint32_t> res;
  if (memSpace == 0) {
    res.resize(deviceConfig.shimTileNumRows);
    std::iota(res.begin(), res.end(), configPtr.ShimRowNum);
  } else if (memSpace == 1) {
    res.resize(configPtr.MemTileNumRows);
    std::iota(res.begin(), res.end(), configPtr.MemTileRowStart);
  } else if (memSpace == 2) {
    res.resize(configPtr.AieTileNumRows);
    std::iota(res.begin(), res.end(), configPtr.AieTileRowStart);
  }
  return res;
}

bool AMDAIEDeviceModel::hasLegalMemAffinity(uint8_t coreCol, uint8_t coreRow,
                                            uint8_t memCol,
                                            uint8_t memRow) const {
  bool isMemWest = hasMemWest(coreCol, coreRow, memCol, memRow);
  bool isMemEast = hasMemEast(coreCol, coreRow, memCol, memRow);
  bool isMemNorth = hasMemNorth(coreCol, coreRow, memCol, memRow);
  bool isMemSouth = hasMemSouth(coreCol, coreRow, memCol, memRow);

  if (isMemTile(coreCol, coreRow)) {
    return isEast(coreCol, coreRow, memCol, memRow) ||
           isSame(coreCol, coreRow, memCol, memRow) ||
           isWest(coreCol, coreRow, memCol, memRow);
  }
  return (isMemSouth && !isMemTile(memCol, memRow)) || isMemNorth ||
         isMemWest || isMemEast;
}

bool AMDAIEDeviceModel::isLegalTileConnection(uint8_t col, uint8_t row,
                                              StrmSwPortType srcBundle,
                                              uint8_t srcChan,
                                              StrmSwPortType dstBundle,
                                              uint8_t dstChan) const {
  if (device == AMDAIEDevice::xcvc1902 || device == AMDAIEDevice::xcve2802)
    return MLIRAIELegacy::isLegalTileConnection(col, row, srcBundle, srcChan,
                                                dstBundle, dstChan, *this);
  assert(isNPUDevice(device) && "expected NPU device");

  AMDAIETileType tileType = getTileType(col, row);
  const XAie_StrmMod *strmMod =
      devInst.DevProp.DevMod[static_cast<uint8_t>(tileType)].StrmSw;
  if (!isAieRtCompatStrmSwPortType(srcBundle) ||
      !isAieRtCompatStrmSwPortType(dstBundle)) {
    return false;
  }
  if (srcChan >= strmMod->SlvConfig[CheckedAieRtCompatStrmSwPortType(srcBundle)]
                     .NumPorts) {
    return false;
  }
  if (dstChan >=
      strmMod->MstrConfig[CheckedAieRtCompatStrmSwPortType(dstBundle)]
          .NumPorts) {
    return false;
  }
  AieRC RC = strmMod->PortVerify(
      /*slave*/ CheckedAieRtCompatStrmSwPortType(srcBundle), srcChan,
      /*master*/ CheckedAieRtCompatStrmSwPortType(dstBundle), dstChan);
  if (RC != XAIE_OK) {
    LLVM_DEBUG(llvm::dbgs() << "PortVerify failed with " << RC << "\n");
    LLVM_DEBUG(SHOW_ARGS(llvm::dbgs(), col, row, srcBundle, (int)srcChan,
                         dstBundle, (int)dstChan));
    LLVM_DEBUG(llvm::dbgs() << "\n");
    return false;
  }
  return true;
}

// source <-> slave and dest <-> master
uint32_t AMDAIEDeviceModel::getNumSourceSwitchBoxConnections(
    uint8_t col, uint8_t row, StrmSwPortType bundle) const {
  if (device == AMDAIEDevice::xcvc1902 || device == AMDAIEDevice::xcve2802) {
    return MLIRAIELegacy::getNumSourceSwitchBoxConnections(col, row, bundle,
                                                           *this);
  }
  assert(isNPUDevice(device) && "expected NPU device");

  AMDAIETileType tileType = getTileType(col, row);
  // not sure if this makes sense but agrees with mlir-aie
  if ((bundle == StrmSwPortType::NORTH && row == rows() - 1) ||
      (bundle == StrmSwPortType::WEST && col == 0) ||
      (bundle == StrmSwPortType::EAST && col == columns() - 1) ||
      !isAieRtCompatStrmSwPortType(bundle) || tileType == AMDAIETileType::MAX) {
    return 0;
  }
  const XAie_StrmMod *strmMod =
      devInst.DevProp.DevMod[static_cast<uint8_t>(tileType)].StrmSw;
  return strmMod->SlvConfig[CheckedAieRtCompatStrmSwPortType(bundle)].NumPorts;
}

uint32_t AMDAIEDeviceModel::getNumDestSwitchBoxConnections(
    uint8_t col, uint8_t row, StrmSwPortType bundle) const {
  if (device == AMDAIEDevice::xcvc1902 || device == AMDAIEDevice::xcve2802) {
    return MLIRAIELegacy::getNumDestSwitchBoxConnections(col, row, bundle,
                                                         *this);
  }
  assert(isNPUDevice(device) && "expected NPU device");

  AMDAIETileType tileType = getTileType(col, row);
  // not sure if this makes sense but agrees with mlir-aie
  if ((bundle == StrmSwPortType::NORTH && row == rows() - 1) ||
      (bundle == StrmSwPortType::WEST && col == 0) ||
      (bundle == StrmSwPortType::EAST && col == columns() - 1) ||
      !isAieRtCompatStrmSwPortType(bundle) || tileType == AMDAIETileType::MAX) {
    return 0;
  }

  const XAie_StrmMod *strmMod =
      devInst.DevProp.DevMod[static_cast<uint8_t>(tileType)].StrmSw;
  return strmMod->MstrConfig[CheckedAieRtCompatStrmSwPortType(bundle)].NumPorts;
}

// the difference between this fn and the one it calls is SwitchBox vs Switchbox
uint32_t AMDAIEDeviceModel::getNumDestSwitchboxConnections(
    int col, int row, StrmSwPortType bundle) const {
  return getNumDestSwitchBoxConnections(static_cast<uint8_t>(col),
                                        static_cast<uint8_t>(row), bundle);
}

<<<<<<< HEAD
=======
const llvm::SmallDenseMap<std::pair<StrmSwPortType, uint8_t>,
                          std::pair<StrmSwPortType, uint8_t>>
    AMDAIEDeviceModel::mm2sDmaNocToSpecialShimPortMap = {
        {{StrmSwPortType::DMA, 0}, {StrmSwPortType::NORTH, 3}},
        {{StrmSwPortType::DMA, 1}, {StrmSwPortType::NORTH, 7}},
        {{StrmSwPortType::NOC, 0}, {StrmSwPortType::NORTH, 2}},
        {{StrmSwPortType::NOC, 1}, {StrmSwPortType::NORTH, 3}},
        {{StrmSwPortType::NOC, 2}, {StrmSwPortType::NORTH, 6}},
        {{StrmSwPortType::NOC, 3}, {StrmSwPortType::NORTH, 7}}};

const llvm::SmallDenseMap<std::pair<StrmSwPortType, uint8_t>,
                          std::pair<StrmSwPortType, uint8_t>>
    AMDAIEDeviceModel::s2mmDmaNocToSpecialShimPortMap = {
        {{StrmSwPortType::DMA, 0}, {StrmSwPortType::NORTH, 2}},
        {{StrmSwPortType::DMA, 1}, {StrmSwPortType::NORTH, 3}},
        {{StrmSwPortType::NOC, 0}, {StrmSwPortType::NORTH, 2}},
        {{StrmSwPortType::NOC, 1}, {StrmSwPortType::NORTH, 3}},
        {{StrmSwPortType::NOC, 2}, {StrmSwPortType::NORTH, 4}},
        {{StrmSwPortType::NOC, 3}, {StrmSwPortType::NORTH, 5}}};

>>>>>>> 416a9257
std::optional<std::pair<StrmSwPortType, uint8_t>>
AMDAIEDeviceModel::getShimMuxPortMappingForDmaOrNoc(
    StrmSwPortType port, uint8_t channel, DMAChannelDir direction) const {
  auto key = std::make_pair(port, channel);
  if (direction == DMAChannelDir::MM2S &&
      mm2sDmaNocToSpecialShimPortMap.count(key)) {
    return mm2sDmaNocToSpecialShimPortMap.at(key);
  } else if (direction == DMAChannelDir::S2MM &&
             s2mmDmaNocToSpecialShimPortMap.count(key)) {
    return s2mmDmaNocToSpecialShimPortMap.at(key);
  }
  return std::nullopt;
}

std::optional<std::pair<StrmSwPortType, uint8_t>>
AMDAIEDeviceModel::getDmaFromShimMuxPortMapping(StrmSwPortType port,
                                                uint8_t channel,
                                                DMAChannelDir direction) const {
  auto key = std::make_pair(port, channel);
  if (direction == DMAChannelDir::MM2S) {
    for (auto &entry : mm2sDmaNocToSpecialShimPortMap) {
      if (entry.first.first == StrmSwPortType::DMA && entry.second == key)
        return entry.first;
    }
  } else if (direction == DMAChannelDir::S2MM) {
    for (auto &entry : s2mmDmaNocToSpecialShimPortMap) {
      if (entry.first.first == StrmSwPortType::DMA && entry.second == key)
        return entry.first;
    }
  }
  return std::nullopt;
}

std::optional<std::string> AMDAIEDeviceModel::getNPUVersionString() const {
  switch (configPtr.AieGen) {
    case XAIE_DEV_GEN_AIE2IPU:
      return "npu1";
    case XAIE_DEV_GEN_AIE2P_STRIX_B0:
      return "npu4";
    default:
      return std::nullopt;
  }
}

std::optional<std::string> AMDAIEDeviceModel::getTargetArchString() const {
  switch (configPtr.AieGen) {
    case XAIE_DEV_GEN_AIE:
      return "AIE";
    case XAIE_DEV_GEN_AIE2IPU:
      return "AIE2";
    case XAIE_DEV_GEN_AIE2P_STRIX_B0:
      return "AIE2P";
    default:
      return std::nullopt;
  }
}

uint32_t AMDAIEDeviceModel::getColumnShift() const {
  return configPtr.ColShift;
}

uint32_t AMDAIEDeviceModel::getRowShift() const { return configPtr.RowShift; }

uint32_t AMDAIEDeviceModel::getColumnFromAddress(uint32_t address) const {
  uint32_t columnMask = (1 << (getColumnShift() - getRowShift())) - 1;
  return (address >> getColumnShift()) & columnMask;
}

uint32_t AMDAIEDeviceModel::getRowFromAddress(uint32_t address) const {
  uint32_t rowMask = (1 << (getColumnShift() - getRowShift())) - 1;
  return (address >> getRowShift()) & rowMask;
}

uint32_t AMDAIEDeviceModel::getOffsetFromAddress(uint32_t address) const {
  uint32_t offsetMask = (1 << getRowShift()) - 1;
  return address & offsetMask;
}

uint8_t AMDAIEDeviceModel::getPacketIdMaxIdx() const {
  return deviceConfig.packetIdMaxIdx;
}

uint8_t AMDAIEDeviceModel::getStreamSwitchArbiterMax(uint8_t col,
                                                     uint8_t row) const {
  assert(isCoreTile(col, row) || isMemTile(col, row) || isShimTile(col, row));
  if (isCoreTile(col, row)) return deviceConfig.streamSwitchCoreArbiterMax;
  if (isMemTile(col, row)) return deviceConfig.streamSwitchMemTileArbiterMax;
  if (isShimTile(col, row)) return deviceConfig.streamSwitchShimArbiterMax;
  return 0;
}

uint8_t AMDAIEDeviceModel::getStreamSwitchMSelMax(uint8_t col,
                                                  uint8_t row) const {
  assert(isCoreTile(col, row) || isMemTile(col, row) || isShimTile(col, row));
  if (isCoreTile(col, row)) return deviceConfig.streamSwitchCoreMSelMax;
  if (isMemTile(col, row)) return deviceConfig.streamSwitchMemTileMSelMax;
  if (isShimTile(col, row)) return deviceConfig.streamSwitchShimMSelMax;
  return 0;
}

DenseMap<uint32_t, SmallVector<uint32_t>>
AMDAIEDeviceModel::getChannelToValidBdIds(AMDAIETileType tileType) const {
  switch (tileType) {
    case AMDAIETileType::MEMTILE: {
      SmallVector<uint32_t> evenRange(24);
      std::iota(evenRange.begin(), evenRange.end(), 0);
      SmallVector<uint32_t> oddRange(24);
      std::iota(oddRange.begin(), oddRange.end(), 24);
      DenseMap<uint32_t, SmallVector<uint32_t>> channelToValidBdIds = {
          {0, evenRange}, {1, oddRange},  {2, evenRange},
          {3, oddRange},  {4, evenRange}, {5, oddRange}};
      return channelToValidBdIds;
    }
    case AMDAIETileType::SHIMNOC: {
      SmallVector<uint32_t> range(16);
      std::iota(range.begin(), range.end(), 0);
      DenseMap<uint32_t, SmallVector<uint32_t>> channelToValidBdIds = {
          {0, range}, {1, range}};
      return channelToValidBdIds;
    }
    default:
      break;
  }
  llvm::report_fatal_error("Unhandled AMDAIETileType case");
}

struct AMDAIEDeviceModel getDeviceModel(AMDAIEDevice device) {
  switch (device) {
    case AMDAIEDevice::xcvc1902: {
      AMDAIEDeviceModel::AMDAIEDeviceConfig deviceConfig;
      deviceConfig.shimTileNumRows = XAIE1_SHIM_NUM_ROWS;
      deviceConfig.packetIdMaxIdx = XAIE1_PACKET_ID_MAX;
      deviceConfig.streamSwitchCoreArbiterMax = XAIE1_SS_ARBITER_MAX;
      deviceConfig.streamSwitchCoreMSelMax = XAIE1_SS_MSEL_MAX;
      deviceConfig.streamSwitchMemTileArbiterMax = XAIE1_SS_ARBITER_MAX;
      deviceConfig.streamSwitchMemTileMSelMax = XAIE1_SS_MSEL_MAX;
      deviceConfig.streamSwitchShimArbiterMax = XAIE1_SS_ARBITER_MAX;
      deviceConfig.streamSwitchShimMSelMax = XAIE1_SS_MSEL_MAX;
      return AMDAIEDeviceModel(XAIE_DEV_GEN_AIE, XAIE1_BASE_ADDR,
                               XAIE1_COL_SHIFT, XAIE1_ROW_SHIFT, XAIE1_NUM_COLS,
                               XAIE1_NUM_ROWS, XAIE1_MEM_TILE_ROW_START,
                               XAIE1_MEM_TILE_NUM_ROWS,
                               // mlir-aie disagrees with aie-rt here
                               /*nShimTileRows*/ 0,
                               /*partitionNumCols*/ 50,
                               /*partitionStartCol*/ 0,
                               /*partBaseAddr*/ XAIE1_PARTITION_BASE_ADDR,
                               /*npiAddr*/ XAIE1_NPI_BASEADDR,
                               /*aieSim*/ false,
                               /*xaieDebug*/ false,
                               /*device*/ device,
                               /*deviceConfig*/ std::move(deviceConfig));
    }
    case AMDAIEDevice::xcve2302: {
      AMDAIEDeviceModel::AMDAIEDeviceConfig deviceConfig;
      deviceConfig.shimTileNumRows = XAIEML_SHIM_NUM_ROWS;
      deviceConfig.packetIdMaxIdx = XAIEML_PACKET_ID_MAX;
      deviceConfig.streamSwitchCoreArbiterMax = XAIEML_SS_ARBITER_MAX;
      deviceConfig.streamSwitchCoreMSelMax = XAIEML_SS_MSEL_MAX;
      deviceConfig.streamSwitchMemTileArbiterMax = XAIEML_SS_ARBITER_MAX;
      deviceConfig.streamSwitchMemTileMSelMax = XAIEML_SS_MSEL_MAX;
      deviceConfig.streamSwitchShimArbiterMax = XAIEML_SS_ARBITER_MAX;
      deviceConfig.streamSwitchShimMSelMax = XAIEML_SS_MSEL_MAX;
      return AMDAIEDeviceModel(XAIE_DEV_GEN_AIEML, XAIEML_BASE_ADDR,
                               XAIEML_COL_SHIFT, XAIEML_ROW_SHIFT,
                               /*numCols*/ 17, /*numRows*/ 4,
                               /*memTileRowStart*/ 1, /*nMemTileRows*/ 1,
                               /*nShimTileRows*/ 1,
                               /*partitionNumCols*/ 17,
                               /*partitionStartCol*/ 0,
                               /*partBaseAddr*/ XAIEML_PARTITION_BASE_ADDR,
                               /*npiAddr*/ XAIEML_NPI_BASEADDR,
                               /*aieSim*/ false,
                               /*xaieDebug*/ false,
                               /*device*/ device,
                               /*deviceConfig*/ std::move(deviceConfig));
    }
    case AMDAIEDevice::xcve2802: {
      AMDAIEDeviceModel::AMDAIEDeviceConfig deviceConfig;
      deviceConfig.shimTileNumRows = XAIEML_SHIM_NUM_ROWS;
      deviceConfig.packetIdMaxIdx = XAIEML_PACKET_ID_MAX;
      deviceConfig.streamSwitchCoreArbiterMax = XAIEML_SS_ARBITER_MAX;
      deviceConfig.streamSwitchCoreMSelMax = XAIEML_SS_MSEL_MAX;
      deviceConfig.streamSwitchMemTileArbiterMax = XAIEML_SS_ARBITER_MAX;
      deviceConfig.streamSwitchMemTileMSelMax = XAIEML_SS_MSEL_MAX;
      deviceConfig.streamSwitchShimArbiterMax = XAIEML_SS_ARBITER_MAX;
      deviceConfig.streamSwitchShimMSelMax = XAIEML_SS_MSEL_MAX;
      return AMDAIEDeviceModel(XAIE_DEV_GEN_AIEML, XAIEML_BASE_ADDR,
                               XAIEML_COL_SHIFT, XAIEML_ROW_SHIFT,
                               XAIEML_NUM_COLS, XAIEML_NUM_ROWS,
                               XAIEML_MEM_TILE_ROW_START,
                               XAIEML_MEM_TILE_NUM_ROWS, XAIEML_SHIM_NUM_ROWS,
                               /*partitionNumCols*/ 38,
                               /*partitionStartCol*/ 0,
                               /*partBaseAddr*/ XAIEML_PARTITION_BASE_ADDR,
                               /*npiAddr*/ XAIEML_NPI_BASEADDR,
                               /*aieSim*/ false,
                               /*xaieDebug*/ false,
                               /*device*/ device,
                               /*deviceConfig*/ std::move(deviceConfig));
    }
    case AMDAIEDevice::npu1:
    case AMDAIEDevice::npu1_1col:
    case AMDAIEDevice::npu1_2col:
    case AMDAIEDevice::npu1_3col:
    case AMDAIEDevice::npu1_4col: {
      AMDAIEDeviceModel::AMDAIEDeviceConfig deviceConfig;
      deviceConfig.shimTileNumRows = XAIE2IPU_SHIM_NUM_ROWS;
      deviceConfig.packetIdMaxIdx = XAIE2IPU_PACKET_ID_MAX;
      deviceConfig.streamSwitchCoreArbiterMax = XAIE2IPU_SS_ARBITER_MAX;
      deviceConfig.streamSwitchCoreMSelMax = XAIE2IPU_SS_MSEL_MAX;
      deviceConfig.streamSwitchMemTileArbiterMax = XAIE2IPU_SS_ARBITER_MAX;
      deviceConfig.streamSwitchMemTileMSelMax = XAIE2IPU_SS_MSEL_MAX;
      deviceConfig.streamSwitchShimArbiterMax = XAIE2IPU_SS_ARBITER_MAX;
      deviceConfig.streamSwitchShimMSelMax = XAIE2IPU_SS_MSEL_MAX;
      int partitionNumCols, partitionStartCol;
      switch (device) {
        case AMDAIEDevice::npu1:
          partitionNumCols = 5;
          partitionStartCol = 0;
          break;
        case AMDAIEDevice::npu1_1col:
          partitionNumCols = 1;
          partitionStartCol = 1;
          break;
        case AMDAIEDevice::npu1_2col:
          partitionNumCols = 2;
          partitionStartCol = 1;
          break;
        case AMDAIEDevice::npu1_3col:
          partitionNumCols = 3;
          partitionStartCol = 1;
          break;
        case AMDAIEDevice::npu1_4col:
          partitionNumCols = 4;
          partitionStartCol = 1;
          break;
        default:
          llvm::report_fatal_error("unhandled NPU partitioning.\n");
      }
      return AMDAIEDeviceModel(
          XAIE_DEV_GEN_AIE2IPU, XAIE2IPU_BASE_ADDR, XAIE2IPU_COL_SHIFT,
          XAIE2IPU_ROW_SHIFT, XAIE2IPU_NUM_COLS, XAIE2IPU_NUM_ROWS,
          XAIE2IPU_MEM_TILE_ROW_START, XAIE2IPU_MEM_TILE_NUM_ROWS,
          XAIE2IPU_SHIM_NUM_ROWS, partitionNumCols, partitionStartCol,
          /*partBaseAddr*/ XAIE2IPU_PARTITION_BASE_ADDR,
          /*npiAddr*/ XAIE2IPU_NPI_BASEADDR,
          /*aieSim*/ false,
          /*xaieDebug*/ false,
          /*device*/ device,
          /*deviceConfig*/ std::move(deviceConfig));
    }
    case AMDAIEDevice::npu4: {
      AMDAIEDeviceModel::AMDAIEDeviceConfig deviceConfig;
      deviceConfig.shimTileNumRows = XAIE_STRIXB0_MEM_TILE_NUM_ROWS;
      deviceConfig.packetIdMaxIdx = XAIE_STRIXB0_PACKET_ID_MAX;
      deviceConfig.streamSwitchCoreArbiterMax = XAIE_STRIXB0_SS_ARBITER_MAX;
      deviceConfig.streamSwitchCoreMSelMax = XAIE_STRIXB0_SS_MSEL_MAX;
      deviceConfig.streamSwitchMemTileArbiterMax = XAIE_STRIXB0_SS_ARBITER_MAX;
      deviceConfig.streamSwitchMemTileMSelMax = XAIE_STRIXB0_SS_MSEL_MAX;
      deviceConfig.streamSwitchShimArbiterMax = XAIE_STRIXB0_SS_ARBITER_MAX;
      deviceConfig.streamSwitchShimMSelMax = XAIE_STRIXB0_SS_MSEL_MAX;
      return AMDAIEDeviceModel(
          XAIE_DEV_GEN_AIE2P_STRIX_B0, XAIE_STRIXB0_BASE_ADDR,
          XAIE_STRIXB0_COL_SHIFT, XAIE_STRIXB0_ROW_SHIFT, XAIE_STRIXB0_NUM_COLS,
          XAIE_STRIXB0_NUM_ROWS, XAIE_STRIXB0_MEM_TILE_ROW_START,
          XAIE_STRIXB0_MEM_TILE_NUM_ROWS, XAIE_STRIXB0_SHIM_NUM_ROWS,
          /*partitionNumCols*/ 8,
          /*partitionStartCol*/ 0,
          /*partBaseAddr*/ XAIE_STRIXB0_PARTITION_BASE_ADDR,
          /*npiAddr*/ XAIE_STRIXB0_NPI_BASEADDR,
          /*aieSim*/ false,
          /*xaieDebug*/ false,
          /*device*/ device,
          /*deviceConfig*/ std::move(deviceConfig));
    }
  }

  llvm::report_fatal_error("Unhandled AMDAIEDevice case");
}

/// Generate a DenseMap key we can use for the element types (alternatives
/// considered: implement tombstone for std::array, or use std::map instead
/// of DenseMap).
static constexpr uint32_t getElementTypeKey(uint32_t a, uint32_t b,
                                            uint32_t c) {
  return a + (b << 8) + (c << 16);
}

/// Map from (LHS bitwidth, RHS bitwidth, Accumulator bitwidth) to the NPU1
/// (AIE2) instruction size (m, n, k) for the integer types with those
/// bitwidths. This function is based on the following table pulled from the
/// AIEVec_MatMulOp documentation in
/// mlir-aie/include/aie/Dialect/AIEVec/IR/AIEVecOps.td
///
///   lhs                | rhs                | accumulator
///  :------------------:|:------------------:|:-----------------:
///   `vector<4x16xi8>`  | `vector<16x8xi4>`  | `vector<4x8xi32>`
///   `vector<4x8xi8>`   | `vector<8x8xi8>`   | `vector<4x8xi32>`
///   `vector<4x4xi16>`  | `vector<4x8xi8>`   | `vector<4x8xi32>`
///   `vector<4x2xi16>`  | `vector<2x8xi16>`  | `vector<4x8xi32>`
///   `vector<2x8xi16>`  | `vector<8x8xi8>`   | `vector<2x8xi64>`
///   `vector<4x8xi16>`  | `vector<8x4xi8>`   | `vector<4x4xi64>`
///   `vector<2x4xi16>`  | `vector<4x8xi16>`  | `vector<2x8xi64>`
///   `vector<4x4xi16>`  | `vector<4x4xi16>`  | `vector<4x4xi64>`
///   `vector<4x2xi32>`  | `vector<2x4xi16>`  | `vector<4x4xi64>`
///   `vector<4x8xbf16>` | `vector<8x4xbf16>` | `vector<4x4xf32>`
///
/// An instruction size (m, n, k) is returned for each combination of
/// element type in the table. Combinations of element type that are not
/// covered by the table return failure.
///
/// Example: consider the first line of the table:
///   `vector<4x16xi8>`  | `vector<16x8xi4>`  | `vector<4x8xi32>`
///
/// This first line says that if 'lhs' is an i8 tensor, 'rhs' is an i4
/// tensor and 'accumulator' is an i32 tensor, then there is an AIE
/// instruction for matmul with m = 4, n = 8, k = 16.
static llvm::DenseMap<uint32_t, std::array<uint32_t, 3>> &
getNpu1IntegerMatmulInstructionSizeMap() {
  // Sanity check.
  static_assert(getElementTypeKey(1, 2, 3) == 1 + 2 * 256 + 3 * 65536);

  static llvm::DenseMap<uint32_t, std::array<uint32_t, 3>> matmulIntSizes{

      // `vector<4x16xi8>`  | `vector<16x8xi4>`  | `vector<4x8xi32>`
      {getElementTypeKey(8, 4, 32), {4, 8, 16}},

      // `vector<4x8xi8>`   | `vector<8x8xi8>`   | `vector<4x8xi32>`
      {getElementTypeKey(8, 8, 32), {4, 8, 8}},

      // `vector<4x4xi16>`  | `vector<4x8xi8>`   | `vector<4x8xi32>`
      {getElementTypeKey(16, 8, 32), {4, 8, 4}},

      // `vector<4x2xi16>`  | `vector<2x8xi16>`  | `vector<4x8xi32>`
      {getElementTypeKey(16, 16, 32), {4, 8, 2}},

      // `vector<2x8xi16>`  | `vector<8x8xi8>`   | `vector<2x8xi64>`
      // `vector<4x8xi16>`  | `vector<8x4xi8>`   | `vector<4x4xi64>`
      //   choosing the first i16 x i8 -> i64 instruction (arbitrarily)
      {getElementTypeKey(16, 8, 64), {2, 8, 8}},

      // `vector<2x4xi16>`  | `vector<4x8xi16>`  | `vector<2x8xi64>`
      // `vector<4x4xi16>`  | `vector<4x4xi16>`  | `vector<4x4xi64>`
      //   choosing the first i16 x i16 -> i64 instruction (arbitrarily)
      {getElementTypeKey(16, 16, 64), {2, 8, 4}},

      // `vector<4x2xi32>`  | `vector<2x4xi16>`  | `vector<4x4xi64>`
      {getElementTypeKey(32, 16, 64), {4, 4, 2}},
  };
  return matmulIntSizes;
}

/// Map from (LHS bitwidth, RHS bitwidth, Accumulator bitwidth) to the NPU4
/// (AIE2P) instruction size (m, n, k) for the integer types with those
/// bitwidths.
///
///   lhs                | rhs                | accumulator
///  :------------------:|:------------------:|:-----------------:
///   `vector<8x8xi8>`   | `vector<8x8xi8>`   | `vector<8x8xi32>`
///
/// An instruction size (m, n, k) is returned for each combination of
/// element type in the table. Combinations of element type that are not
/// covered by the table return failure.
///
/// Example: consider the line of the table:
///   `vector<8x8xi8>`  | `vector<8x8xi8>`  | `vector<8x8xi32>`
///
/// This first line says that if 'lhs' is an i8 tensor, 'rhs' is an i8
/// tensor and 'accumulator' is an i32 tensor, then there is an AIE
/// instruction for matmul with m = 8, n = 8, k = 8.
static llvm::DenseMap<uint32_t, std::array<uint32_t, 3>> &
getNpu4IntegerMatmulInstructionSizeMap() {
  // Sanity check.
  static_assert(getElementTypeKey(1, 2, 3) == 1 + 2 * 256 + 3 * 65536);

  static llvm::DenseMap<uint32_t, std::array<uint32_t, 3>> matmulIntSizes{

      // `vector<8x8xi8>`   | `vector<8x8xi8>`   | `vector<8x8xi32>`
      {getElementTypeKey(8, 8, 32), {8, 8, 8}},

  };
  return matmulIntSizes;
}

/// Return the AIE instruction size (m, n, k) for the integer types with
/// bitwidths nBitsLhs, nBitsRhs, and nBitsAcc. Based on the table above.
static llvm::FailureOr<std::array<uint32_t, 3>> getIntegerMatmulInstructionSize(
    uint32_t nBitsLhs, uint32_t nBitsRhs, uint32_t nBitsAcc,
    const llvm::DenseMap<uint32_t, std::array<uint32_t, 3>> &mapForIntTypes) {
  auto it =
      mapForIntTypes.find(getElementTypeKey(nBitsLhs, nBitsRhs, nBitsAcc));
  if (it == mapForIntTypes.end()) {
    return failure();
  }
  return it->second;
}

llvm::FailureOr<std::array<uint32_t, 3>>
AMDAIEDeviceModel::getAIEMatmulInstructionSize(Type elTypeLhs, Type elTypeRhs,
                                               Type elTypeAcc) const {
  bool allFloatingPoint = isa<FloatType>(elTypeLhs) &&
                          isa<FloatType>(elTypeRhs) &&
                          isa<FloatType>(elTypeAcc);

  bool allInteger = isa<IntegerType>(elTypeLhs) &&
                    isa<IntegerType>(elTypeRhs) && isa<IntegerType>(elTypeAcc);

  if (!allInteger && !allFloatingPoint) {
    return failure();
  }

  auto nBitsLhs = elTypeLhs.getIntOrFloatBitWidth();
  auto nBitsRhs = elTypeRhs.getIntOrFloatBitWidth();
  auto nBitsAcc = elTypeAcc.getIntOrFloatBitWidth();

  if (allFloatingPoint) {
    if (nBitsLhs == 16 && nBitsRhs == 16 && nBitsAcc == 32) {
      if (device == AMDAIEDevice::npu4) {
        // Strix npu4 intrinsics.
        return std::array<uint32_t, 3>{8, 8, 8};
      } else {
        // Phoenix npu1_4col intrinsics.
        return std::array<uint32_t, 3>{4, 4, 8};
      }
    }
    // There is only 1 floating point case in the table (handled above).
    return failure();
  }

  assert(allInteger &&
         "expected all element types to either be all float types or all "
         "integer types");
  if (device == AMDAIEDevice::npu1_4col || device == AMDAIEDevice::npu1_3col ||
      device == AMDAIEDevice::npu1_2col || device == AMDAIEDevice::npu1_1col ||
      device == AMDAIEDevice::npu1) {
    return getIntegerMatmulInstructionSize(
        nBitsLhs, nBitsRhs, nBitsAcc, getNpu1IntegerMatmulInstructionSizeMap());
  } else if (device == AMDAIEDevice::npu4) {
    return getIntegerMatmulInstructionSize(
        nBitsLhs, nBitsRhs, nBitsAcc, getNpu4IntegerMatmulInstructionSizeMap());
  }
  return failure();
}

/// ============================= BEGIN ==================================
/// ================== stringification utils =============================
/// ======================================================================

std::string to_string(const int &value) { return std::to_string(value); }
std::string to_string(const uint32_t &value) { return std::to_string(value); }
std::string to_string(const uint64_t &value) { return std::to_string(value); }

std::string to_string(const StrmSwPortType &value) {
  switch (value) {
    STRINGIFY_ENUM_CASE(StrmSwPortType::CORE)
    STRINGIFY_ENUM_CASE(StrmSwPortType::DMA)
    STRINGIFY_ENUM_CASE(StrmSwPortType::CTRL)
    STRINGIFY_ENUM_CASE(StrmSwPortType::FIFO)
    STRINGIFY_ENUM_CASE(StrmSwPortType::SOUTH)
    STRINGIFY_ENUM_CASE(StrmSwPortType::WEST)
    STRINGIFY_ENUM_CASE(StrmSwPortType::NORTH)
    STRINGIFY_ENUM_CASE(StrmSwPortType::EAST)
    STRINGIFY_ENUM_CASE(StrmSwPortType::TRACE)
    STRINGIFY_ENUM_CASE(StrmSwPortType::UCTRLR)
    STRINGIFY_ENUM_CASE(StrmSwPortType::SS_PORT_TYPE_MAX)
    STRINGIFY_ENUM_CASE(StrmSwPortType::NOC)
  }

  llvm::report_fatal_error("Unhandled StrmSwPortType case");
}

std::string to_string(const ::StrmSwPortType &value) {
  using StrmSwPortType = ::StrmSwPortType;
  switch (value) {
    STRINGIFY_ENUM_CASE(StrmSwPortType::CORE)
    STRINGIFY_ENUM_CASE(StrmSwPortType::DMA)
    STRINGIFY_ENUM_CASE(StrmSwPortType::CTRL)
    STRINGIFY_ENUM_CASE(StrmSwPortType::FIFO)
    STRINGIFY_ENUM_CASE(StrmSwPortType::SOUTH)
    STRINGIFY_ENUM_CASE(StrmSwPortType::WEST)
    STRINGIFY_ENUM_CASE(StrmSwPortType::NORTH)
    STRINGIFY_ENUM_CASE(StrmSwPortType::EAST)
    STRINGIFY_ENUM_CASE(StrmSwPortType::TRACE)
    STRINGIFY_ENUM_CASE(StrmSwPortType::UCTRLR)
    STRINGIFY_ENUM_CASE(::StrmSwPortType::SS_PORT_TYPE_MAX)
  }

  llvm::report_fatal_error("Unhandled StrmSwPortType case");
}

std::string to_string(const AieRC &value) {
  switch (value) {
    STRINGIFY_ENUM_CASE(AieRC::XAIE_OK)
    STRINGIFY_ENUM_CASE(AieRC::XAIE_ERR)
    STRINGIFY_ENUM_CASE(AieRC::XAIE_INVALID_DEVICE)
    STRINGIFY_ENUM_CASE(AieRC::XAIE_INVALID_RANGE)
    STRINGIFY_ENUM_CASE(AieRC::XAIE_INVALID_ARGS)
    STRINGIFY_ENUM_CASE(AieRC::XAIE_INVALID_TILE)
    STRINGIFY_ENUM_CASE(AieRC::XAIE_ERR_STREAM_PORT)
    STRINGIFY_ENUM_CASE(AieRC::XAIE_INVALID_DMA_TILE)
    STRINGIFY_ENUM_CASE(AieRC::XAIE_INVALID_BD_NUM)
    STRINGIFY_ENUM_CASE(AieRC::XAIE_ERR_OUTOFBOUND)
    STRINGIFY_ENUM_CASE(AieRC::XAIE_INVALID_DATA_MEM_ADDR)
    STRINGIFY_ENUM_CASE(AieRC::XAIE_INVALID_ELF)
    STRINGIFY_ENUM_CASE(AieRC::XAIE_CORE_STATUS_TIMEOUT)
    STRINGIFY_ENUM_CASE(AieRC::XAIE_INVALID_CHANNEL_NUM)
    STRINGIFY_ENUM_CASE(AieRC::XAIE_INVALID_LOCK)
    STRINGIFY_ENUM_CASE(AieRC::XAIE_INVALID_DMA_DIRECTION)
    STRINGIFY_ENUM_CASE(AieRC::XAIE_INVALID_PLIF_WIDTH)
    STRINGIFY_ENUM_CASE(AieRC::XAIE_INVALID_LOCK_ID)
    STRINGIFY_ENUM_CASE(AieRC::XAIE_INVALID_LOCK_VALUE)
    STRINGIFY_ENUM_CASE(AieRC::XAIE_LOCK_RESULT_FAILED)
    STRINGIFY_ENUM_CASE(AieRC::XAIE_INVALID_DMA_DESC)
    STRINGIFY_ENUM_CASE(AieRC::XAIE_INVALID_ADDRESS)
    STRINGIFY_ENUM_CASE(AieRC::XAIE_FEATURE_NOT_SUPPORTED)
    STRINGIFY_ENUM_CASE(AieRC::XAIE_INVALID_BURST_LENGTH)
    STRINGIFY_ENUM_CASE(AieRC::XAIE_INVALID_BACKEND)
    STRINGIFY_ENUM_CASE(AieRC::XAIE_INSUFFICIENT_BUFFER_SIZE)
    STRINGIFY_ENUM_CASE(AieRC::XAIE_INVALID_API_POINTER)
    STRINGIFY_ENUM_CASE(AieRC::XAIE_ERR_MAX)
  }
  // TODO(max): Don't understand why putting this under a default case
  // doesn't work/solve
  // TODO(max): We need to enable -Wswitch-enum as well
  llvm::report_fatal_error("Unhandled AieRC case");
}

std::string to_string(const AMDAIETileType &value) {
  switch (value) {
    STRINGIFY_ENUM_CASE(AMDAIETileType::AIETILE)
    STRINGIFY_ENUM_CASE(AMDAIETileType::SHIMNOC)
    STRINGIFY_ENUM_CASE(AMDAIETileType::SHIMPL)
    STRINGIFY_ENUM_CASE(AMDAIETileType::MEMTILE)
    STRINGIFY_ENUM_CASE(AMDAIETileType::MAX)
  }

  llvm::report_fatal_error("Unhandled AMDAIETileType case");
}

std::string to_string(const XAie_TxnOpcode &value) {
  switch (value) {
    STRINGIFY_ENUM_CASE(XAie_TxnOpcode::XAIE_IO_WRITE)
    STRINGIFY_ENUM_CASE(XAie_TxnOpcode::XAIE_IO_BLOCKWRITE)
    STRINGIFY_ENUM_CASE(XAie_TxnOpcode::XAIE_IO_BLOCKSET)
    STRINGIFY_ENUM_CASE(XAie_TxnOpcode::XAIE_IO_MASKWRITE)
    STRINGIFY_ENUM_CASE(XAie_TxnOpcode::XAIE_IO_MASKPOLL)
    STRINGIFY_ENUM_CASE(XAie_TxnOpcode::XAIE_IO_NOOP)
    STRINGIFY_ENUM_CASE(XAie_TxnOpcode::XAIE_IO_PREEMPT)
    STRINGIFY_ENUM_CASE(XAie_TxnOpcode::XAIE_IO_MASKPOLL_BUSY)
    STRINGIFY_ENUM_CASE(XAie_TxnOpcode::XAIE_IO_LOADPDI)
    STRINGIFY_ENUM_CASE(XAie_TxnOpcode::XAIE_IO_LOAD_PM_START)
    STRINGIFY_ENUM_CASE(XAie_TxnOpcode::XAIE_CONFIG_SHIMDMA_BD)
    STRINGIFY_ENUM_CASE(XAie_TxnOpcode::XAIE_CONFIG_SHIMDMA_DMABUF_BD)
    STRINGIFY_ENUM_CASE(XAie_TxnOpcode::XAIE_IO_CUSTOM_OP_TCT)
    STRINGIFY_ENUM_CASE(XAie_TxnOpcode::XAIE_IO_CUSTOM_OP_DDR_PATCH)
    STRINGIFY_ENUM_CASE(XAie_TxnOpcode::XAIE_IO_CUSTOM_OP_READ_REGS)
    STRINGIFY_ENUM_CASE(XAie_TxnOpcode::XAIE_IO_CUSTOM_OP_RECORD_TIMER)
    STRINGIFY_ENUM_CASE(XAie_TxnOpcode::XAIE_IO_CUSTOM_OP_MERGE_SYNC)
    STRINGIFY_ENUM_CASE(XAie_TxnOpcode::XAIE_IO_CUSTOM_OP_NEXT)
    STRINGIFY_ENUM_CASE(XAie_TxnOpcode::XAIE_IO_CUSTOM_OP_MAX)
  }

  llvm::report_fatal_error("Unhandled XAie_TxnOpcode case");
}

std::string to_string(const DMAChannelDir &value) {
  switch (value) {
    STRINGIFY_ENUM_CASE(DMAChannelDir::MM2S)
    STRINGIFY_ENUM_CASE(DMAChannelDir::S2MM)
  }

  llvm::report_fatal_error("Unhandled AMDAIETileType case");
}

STRINGIFY_2TUPLE_STRUCT(SwitchDMAConnection, direction, channel)
STRINGIFY_2TUPLE_STRUCT(TileLoc, col, row)
STRINGIFY_2TUPLE_STRUCT(XAie_LocType, Col, Row)
STRINGIFY_2TUPLE_STRUCT(XAie_Lock, LockId, LockVal)
STRINGIFY_2TUPLE_STRUCT(XAie_Packet, PktId, PktType)

std::string to_string(const XAie_OpHdr &t) {
  std::string s =
      "XAie_OpHdr(Op: " + to_string(static_cast<XAie_TxnOpcode>(t.Op));
  s += ", Col: " + to_string(t.Col);
  s += ", Row: " + to_string(t.Row) + ")";
  return s;
}

STRINGIFY_5TUPLE_STRUCT(XAie_TxnCmd, Opcode, Mask, RegOff, Value, Size)
STRINGIFY_4TUPLE_STRUCT(XAie_Write32Hdr, OpHdr, RegOff, Value, Size)
STRINGIFY_5TUPLE_STRUCT(XAie_MaskWrite32Hdr, OpHdr, RegOff, Value, Mask, Size)
STRINGIFY_4TUPLE_STRUCT(XAie_MaskPoll32Hdr, OpHdr, RegOff, Value, Size)
STRINGIFY_5TUPLE_STRUCT(XAie_BlockWrite32Hdr, OpHdr, Col, Row, RegOff, Size)
STRINGIFY_2TUPLE_STRUCT(XAie_CustomOpHdr, OpHdr, Size)

BOTH_OSTREAM_OPS_FORALL_TYPES(OSTREAM_OP_DEFN, BOTH_OSTREAM_OP)
}  // namespace mlir::iree_compiler::AMDAIE<|MERGE_RESOLUTION|>--- conflicted
+++ resolved
@@ -510,8 +510,6 @@
                                         static_cast<uint8_t>(row), bundle);
 }
 
-<<<<<<< HEAD
-=======
 const llvm::SmallDenseMap<std::pair<StrmSwPortType, uint8_t>,
                           std::pair<StrmSwPortType, uint8_t>>
     AMDAIEDeviceModel::mm2sDmaNocToSpecialShimPortMap = {
@@ -532,7 +530,6 @@
         {{StrmSwPortType::NOC, 2}, {StrmSwPortType::NORTH, 4}},
         {{StrmSwPortType::NOC, 3}, {StrmSwPortType::NORTH, 5}}};
 
->>>>>>> 416a9257
 std::optional<std::pair<StrmSwPortType, uint8_t>>
 AMDAIEDeviceModel::getShimMuxPortMappingForDmaOrNoc(
     StrmSwPortType port, uint8_t channel, DMAChannelDir direction) const {
@@ -851,8 +848,8 @@
 /// This first line says that if 'lhs' is an i8 tensor, 'rhs' is an i4
 /// tensor and 'accumulator' is an i32 tensor, then there is an AIE
 /// instruction for matmul with m = 4, n = 8, k = 16.
-static llvm::DenseMap<uint32_t, std::array<uint32_t, 3>> &
-getNpu1IntegerMatmulInstructionSizeMap() {
+static llvm::DenseMap<uint32_t, std::array<uint32_t, 3>>
+    &getNpu1IntegerMatmulInstructionSizeMap() {
   // Sanity check.
   static_assert(getElementTypeKey(1, 2, 3) == 1 + 2 * 256 + 3 * 65536);
 
@@ -904,8 +901,8 @@
 /// This first line says that if 'lhs' is an i8 tensor, 'rhs' is an i8
 /// tensor and 'accumulator' is an i32 tensor, then there is an AIE
 /// instruction for matmul with m = 8, n = 8, k = 8.
-static llvm::DenseMap<uint32_t, std::array<uint32_t, 3>> &
-getNpu4IntegerMatmulInstructionSizeMap() {
+static llvm::DenseMap<uint32_t, std::array<uint32_t, 3>>
+    &getNpu4IntegerMatmulInstructionSizeMap() {
   // Sanity check.
   static_assert(getElementTypeKey(1, 2, 3) == 1 + 2 * 256 + 3 * 65536);
 
