--- conflicted
+++ resolved
@@ -388,33 +388,9 @@
                              uint8_t dstChan) const;
 
   /// The returned string is used by `chess` to identify the device.
-<<<<<<< HEAD
-  std::optional<std::string> getNPUVersionString() const {
-    switch (configPtr.AieGen) {
-      case XAIE_DEV_GEN_AIE2IPU:
-        return "npu1";
-      case XAIE_DEV_GEN_AIE2P_STRIX_B0:
-        return "npu4";
-      default:
-        return std::nullopt;
-    }
-  }
-  /// The returned string is used by `peano` to identify the device.
-  std::optional<std::string> getTargetArchString() const {
-    switch (configPtr.AieGen) {
-      case XAIE_DEV_GEN_AIE2IPU:
-        return "AIE2";
-      case XAIE_DEV_GEN_AIE2P_STRIX_B0:
-        return "AIE2P";
-      default:
-        return std::nullopt;
-    }
-  }
-=======
   std::optional<std::string> getNPUVersionString() const;
   /// The returned string is used by `peano` to identify the device.
   std::optional<std::string> getTargetArchString() const;
->>>>>>> 7c0b33e4
 
   uint32_t getColumnShift() const;
   uint32_t getRowShift() const;
