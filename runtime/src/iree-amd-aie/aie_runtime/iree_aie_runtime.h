// Copyright 2024 The IREE Authors
//
// Licensed under the Apache License v2.0 with LLVM Exceptions. See
// https://llvm.org/LICENSE.txt for license information.
// SPDX-License-Identifier: # Apache-2.0 WITH LLVM-exception

#ifndef IREE_AIE_RUNTIME_H
#define IREE_AIE_RUNTIME_H

#include <optional>
#include <tuple>
#include <type_traits>

#include "llvm/ADT/Twine.h"
#include "llvm/Support/Debug.h"
#include "llvm/Support/FormattedStream.h"
#include "macros.h"
#include "mlir/IR/BuiltinTypes.h"

// clang-format off
#include "iree-amd-aie/aie_runtime/AMDAIEEnums.h"
// clang-format on

extern "C" {

#include "xaie_hwcfg.h"
#include "xaiengine.h"
#include "xaiengine/xaie_device_aieml.h"
#undef s8
#undef u8
#undef u16
#undef s32
#undef u32
#undef u64

enum byte_ordering { Little_Endian, Big_Endian };

void startCDOFileStream(const char *cdoFileName);
void endCurrentCDOFileStream();
void FileHeader();
void EnAXIdebug();
void setEndianness(bool endianness);
void configureHeader();
void insertNoOpCommand(unsigned int numPadBytes);
}

namespace mlir::iree_compiler::AMDAIE {
struct TileLoc {
  int col, row;

  TileLoc(int col, int row) : col(col), row(row) {}

  TileLoc() = default;
  // for std::transform
  TileLoc &operator=(const TileLoc &t) = default;

  TileLoc(XAie_LocType loc) : col(loc.Col), row(loc.Row) {}

  operator XAie_LocType() const { return XAie_TileLoc(col, row); }

  // for getting free DenseMapInfo (see below)
  using TupleType = std::tuple<int, int>;

  TileLoc(TupleType t) : TileLoc(std::get<0>(t), std::get<1>(t)) {}

  operator TupleType() const { return {col, row}; }
  TUPLE_LIKE_STRUCT_RELATIONAL_OPS(TileLoc)
};

ASSERT_STANDARD_LAYOUT(TileLoc);

static_assert(static_cast<uint8_t>(DMAChannelDir::MM2S) ==
                      static_cast<uint8_t>(XAie_DmaDirection::DMA_MM2S) &&
                  static_cast<uint8_t>(DMAChannelDir::S2MM) ==
                      static_cast<uint8_t>(XAie_DmaDirection::DMA_S2MM),
              "DMAChannelDir and XAie_DmaDirection don't line up");

struct SwitchDMAConnection {
  DMAChannelDir direction;
  uint8_t channel;

  SwitchDMAConnection(DMAChannelDir direction, uint8_t channel)
      : direction(direction), channel(channel) {}

  bool operator==(const SwitchDMAConnection &rhs) const {
    return std::tie(direction, channel) == std::tie(rhs.direction, rhs.channel);
  }
};

ASSERT_STANDARD_LAYOUT(SwitchDMAConnection);

enum class AMDAIETileType : uint8_t {
  AIETILE = 0,
  SHIMNOC = 1,
  SHIMPL = 2,
  MEMTILE = 3,
  MAX = 4
};

/// Enum of DMA properties. Uses the offset within the `XAie_DmaMod` struct as
/// underlying value to easily retrieve the specified property with a single
/// getter method, while being versatile towards `XAie_DmaMod` struct changes.
enum class AMDAIEDmaProp : uint8_t {
  NumBds = offsetof(struct XAie_DmaMod, NumBds),
  NumLocks = offsetof(struct XAie_DmaMod, NumLocks),
  ChIdxOffset = offsetof(struct XAie_DmaMod, ChIdxOffset),
  NumAddrDim = offsetof(struct XAie_DmaMod, NumAddrDim),
  DoubleBuffering = offsetof(struct XAie_DmaMod, DoubleBuffering),
  Compression = offsetof(struct XAie_DmaMod, Compression),
  Padding = offsetof(struct XAie_DmaMod, Padding),
  OutofOrderBdId = offsetof(struct XAie_DmaMod, OutofOrderBdId),
  InterleaveMode = offsetof(struct XAie_DmaMod, InterleaveMode),
  FifoMode = offsetof(struct XAie_DmaMod, FifoMode),
  EnTokenIssue = offsetof(struct XAie_DmaMod, EnTokenIssue),
  RepeatCount = offsetof(struct XAie_DmaMod, RepeatCount),
  TlastSuppress = offsetof(struct XAie_DmaMod, TlastSuppress),
  StartQueueBase = offsetof(struct XAie_DmaMod, StartQueueBase),
  BaseAddr = offsetof(struct XAie_DmaMod, BaseAddr),
  IdxOffset = offsetof(struct XAie_DmaMod, IdxOffset),
  ChCtrlBase = offsetof(struct XAie_DmaMod, ChCtrlBase),
  NumChannels = offsetof(struct XAie_DmaMod, NumChannels),
  ChStatusBase = offsetof(struct XAie_DmaMod, ChStatusBase),
  ChStatusOffset = offsetof(struct XAie_DmaMod, ChStatusOffset),
  PadValueBase = offsetof(struct XAie_DmaMod, PadValueBase),
  MAX = sizeof(struct XAie_DmaMod)
};

/// Enum of DMA BD properties. Uses the offset within the `XAie_DmaBdProp`
/// struct as underlying value to easily retrieve the specified property with a
/// single getter method, while being versatile towards `XAie_DmaBdProp` struct
/// changes.
enum class AMDAIEDmaBdProp : uint8_t {
  AddrMax = offsetof(XAie_DmaBdProp, AddrMax),
  AddrAlignMask = offsetof(XAie_DmaBdProp, AddrAlignMask),
  AddrAlignShift = offsetof(XAie_DmaBdProp, AddrAlignShift),
  LenActualOffset = offsetof(XAie_DmaBdProp, LenActualOffset),
  StepSizeMax = offsetof(XAie_DmaBdProp, StepSizeMax),
  WrapMax = offsetof(XAie_DmaBdProp, WrapMax),
  IterStepSizeMax = offsetof(XAie_DmaBdProp, IterStepSizeMax),
  IterWrapMax = offsetof(XAie_DmaBdProp, IterWrapMax),
  IterCurrMax = offsetof(XAie_DmaBdProp, IterCurrMax),
  MAX = sizeof(XAie_DmaBdProp)
};

static_assert(static_cast<uint8_t>(StrmSwPortType::CORE) ==
                  ::StrmSwPortType::CORE,
              "mlir::iree_compiler::AMDAIE::StrmSwPortType is out of sync with "
              "aie-rt's StrmSwPortType");
static_assert(static_cast<uint8_t>(StrmSwPortType::CORE) == 0,
              "mlir::iree_compiler::AMDAIE::StrmSwPortType is out of sync with "
              "aie-rt's StrmSwPortType");
static_assert(static_cast<uint8_t>(StrmSwPortType::SS_PORT_TYPE_MAX) ==
                  ::StrmSwPortType::SS_PORT_TYPE_MAX,
              "mlir::iree_compiler::AMDAIE::StrmSwPortType is out of sync with "
              "aie-rt's StrmSwPortType");

inline ::StrmSwPortType strmTtoStrmT(StrmSwPortType t) {
  return static_cast<::StrmSwPortType>(t);
}

enum class XAie_TxnOpcode : uint8_t {
  XAIE_IO_WRITE = ::XAie_TxnOpcode::XAIE_IO_WRITE,
  XAIE_IO_BLOCKWRITE,
  XAIE_IO_BLOCKSET,
  XAIE_IO_MASKWRITE,
  XAIE_IO_MASKPOLL,
  XAIE_IO_NOOP,
  XAIE_IO_PREEMPT,
  XAIE_IO_MASKPOLL_BUSY,
  XAIE_IO_LOADPDI,
  XAIE_IO_LOAD_PM_START,
  XAIE_CONFIG_SHIMDMA_BD,
  XAIE_CONFIG_SHIMDMA_DMABUF_BD,
  XAIE_IO_CUSTOM_OP_BEGIN = ::XAie_TxnOpcode::XAIE_IO_CUSTOM_OP_BEGIN,
  XAIE_IO_CUSTOM_OP_TCT = ::XAie_TxnOpcode::XAIE_IO_CUSTOM_OP_BEGIN,
  XAIE_IO_CUSTOM_OP_DDR_PATCH,
  XAIE_IO_CUSTOM_OP_READ_REGS,
  XAIE_IO_CUSTOM_OP_RECORD_TIMER,
  XAIE_IO_CUSTOM_OP_MERGE_SYNC,
  XAIE_IO_CUSTOM_OP_NEXT,
  XAIE_IO_CUSTOM_OP_MAX = ::XAie_TxnOpcode::XAIE_IO_CUSTOM_OP_MAX,
};

static_assert(static_cast<uint8_t>(XAie_TxnOpcode::XAIE_IO_WRITE) == 0,
              "mlir::iree_compiler::AMDAIE::XAie_TxnOpcode is out of sync with "
              "aie-rt's XAie_TxnOpcode");
static_assert(
    static_cast<uint8_t>(XAie_TxnOpcode::XAIE_CONFIG_SHIMDMA_DMABUF_BD) ==
        ::XAie_TxnOpcode::XAIE_CONFIG_SHIMDMA_DMABUF_BD,
    "mlir::iree_compiler::AMDAIE::XAie_TxnOpcode is out of sync with "
    "aie-rt's XAie_TxnOpcode");
static_assert(
    static_cast<uint8_t>(XAie_TxnOpcode::XAIE_IO_CUSTOM_OP_DDR_PATCH) ==
        ::XAie_TxnOpcode::XAIE_IO_CUSTOM_OP_DDR_PATCH,
    "mlir::iree_compiler::AMDAIE::XAie_TxnOpcode is out of sync with "
    "aie-rt's XAie_TxnOpcode");
static_assert(static_cast<uint8_t>(XAie_TxnOpcode::XAIE_IO_CUSTOM_OP_NEXT) ==
                  ::XAie_TxnOpcode::XAIE_IO_CUSTOM_OP_NEXT,
              "mlir::iree_compiler::AMDAIE::XAie_TxnOpcode is out of sync with "
              "aie-rt's XAie_TxnOpcode");

inline ::XAie_TxnOpcode txnToTxn(XAie_TxnOpcode t) {
  return static_cast<::XAie_TxnOpcode>(t);
}

// mlir-air legacy
enum class AIEArch : uint8_t { AIE1 = 1, AIE2 = 2, AIE2p = 3 };

/*
 * This struct is meant to be a thin wrapper around aie-rt, which provides
 * the canonical representation/metadata for AIE devices; attributes like number
 * of locks, bds per tile, whether certain switch connections are legal or not,
 * etc. In addition this struct is meant to contain generational specific AIE
 * VLIW processor constants, such as sizes of vectors supported for
 * load/store/matmul etc.
 *
 * This representation is parameterized by platform specific constants
 * (BASE_ADDR, COL/ROW shift, NUM_MEM_TILE_ROWS, etc.) which are available in
 * the adjacent xaie_hwcfg.h for common platforms (AIE1, AIE2, AIE2IPU).
 *
 * This struct is used in places where device specific features/attributes need
 * to be considered in order to emit efficient/legal code; utilities such as
 * stream switch configuration/routing.
 *
 * TODO(max): Refactor AMDAIETargetCDODirect and move majority of emission code
 * here, in order to make reusable for real/actual runtime facilities.
 */
struct AMDAIEDeviceModel {
  /// Contains additional device config parameters that can't be retrieved from
  /// aie-rt or elsewhere for whatever reason. Make sure the parameters can't be
  /// retrieved in another way before adding new fields to this struct.

  struct AMDAIEDeviceConfig {
    ///////////////////////////////////////
    // AIE Array configuration constants //
    ///////////////////////////////////////
    /// Constant specifying the number of inter-iteration dimension for DMA
    /// operations.
    ///
    /// NOTE(jornt): this number is implicitly assumed in the device model and
    /// can't be retrieved from it afaik.
    ///
    /// Some background:
    ///
    /// DMAs support multi-dimensional addressing through buffer descriptors in
    /// two ways:
    /// 1. Intra-iteration access pattern. Specified via 'strides' ('steps' in
    /// buffer descriptor lingo), 'sizes' ('wraps' in buffer descriptro lingo)
    /// and 'padding'. When a DMA executes a buffer descriptor, it will access
    /// the data (read/write) as specified by the intra-iteration access
    /// pattern.
    /// 2. Inter-iteration access pattern. Specified via an iteration 'stride',
    /// 'size' and 'current_iteration' ('stride' is the same as 'stepsize' and
    /// 'size' is the same as 'wrap' in buffer descriptor lingo). Here,
    /// 'current_iteration' keeps track of the current execution iteration of
    /// the buffer descriptor and is incremented after buffer descriptor
    /// execution. the 'stride' is the offset to be used for each execution of
    /// the buffer descriptor, relative to the previous one. When
    /// 'iteration_current' is equal to 'size', the 'iteration_current' is reset
    /// to zero.
    ///
    /// Although DMAs can have a different number of intra-iteration dimensions,
    /// all DMAs have a single inter-iteration dimension (at least in AIE2 and
    /// AIE2p).
    uint8_t dmaNbInterDims = 1;
    /// The number of shim tile rows. Not found in aie-rt data structures, but
    /// provided as `XAIE_SHIM_NUM_ROWS`.
    uint8_t shimTileNumRows{1};
    /// Set default minimum stride bitwidth/addressing granularity to 32 bits as
    /// this is the value for all current architecture versions.
    uint8_t minStrideBitWidth{32};
    /// The max packet id.
    uint8_t packetIdMaxIdx{0};
    /// Currently, the max arbiter/msel is hidden inside aie-rt.
    uint8_t streamSwitchCoreArbiterMax{0};
    uint8_t streamSwitchCoreMSelMax{0};
    uint8_t streamSwitchMemTileArbiterMax{0};
    uint8_t streamSwitchMemTileMSelMax{0};
    uint8_t streamSwitchShimArbiterMax{0};
    uint8_t streamSwitchShimMSelMax{0};

    //////////////////////////////
    // VLIW processor constants //
    //////////////////////////////
    /// The number of bits that L1 memory must be aligned by in order
    /// to be loaded/stored into a register with a vector instruction. See for
    /// example:
    /// https://www.xilinx.com/htmldocs/xilinx2024_1/aiengine_ml_intrinsics/intrinsics/group__intr__loadstore.html
    uint32_t vectorLoadStoreAlignmentBits{256};
    /// The largest vector size supported. See for example:
    /// https://www.xilinx.com/htmldocs/xilinx2024_1/aiengine_ml_intrinsics/intrinsics/group__group__datatype__vector.html
    uint32_t maxVectorSizeBits{1024};
    /// The number of bits that each of the two vector operands of the shift
    /// intrinsic must have. See for example
    /// https://www.xilinx.com/htmldocs/xilinx2024_1/aiengine_ml_intrinsics/intrinsics/group__intr__gpvectorop__shift.html
    uint32_t shiftOperandBits{512};

    AMDAIEDeviceConfig() = default;
  };

  /// Struct representing the format of the control packet header, which
  /// includes the following fields:
  /// - [19:0] Address,
  /// - [21:20] Beat, the number of 32-bit words data in the packet,
  /// - [23:22] Operation,
  /// - [28:24] Stream ID, for return packet,
  /// - [30:29] Reserved,
  /// - [31] Odd parity bit.
  struct AMDAIECtrlPktHeaderFormat {
    uint8_t addressShift{0};
    uint8_t beatShift{20};
    uint8_t operationShift{22};
    uint8_t streamIdShift{24};
    uint8_t reservedShift{29};
    uint8_t parityShift{31};
  };

  XAie_Config configPtr;
  XAie_DevInst devInst;
  AMDAIEDeviceConfig deviceConfig;
  AMDAIECtrlPktHeaderFormat ctrlPktHeaderFormat;

  explicit AMDAIEDeviceModel(uint8_t aieGen, uint64_t baseAddr,
                             uint8_t colShift, uint8_t rowShift,
                             uint8_t devNColumns, uint8_t devNRows,
                             uint8_t memTileRowStart, uint8_t nMemTileRows,
                             uint8_t nShimTileRows, int partitionNumCols,
                             int partitionStartCol, uint64_t partBaseAddr,
                             uint64_t npiAddr, bool aieSim, bool xaieDebug,
                             AMDAIEDevice device,
                             AMDAIEDeviceConfig deviceConfig);

  uint8_t getMinStrideBitWidth() const;
  int rows() const;
  int columns() const;

  AMDAIETileType getTileType(uint8_t col, uint8_t row) const;
  bool isCoreTile(uint8_t col, uint8_t row) const;
  bool isMemTile(uint8_t col, uint8_t row) const;
  bool isShimNOCTile(uint8_t col, uint8_t row) const;
  bool isShimPLTile(uint8_t col, uint8_t row) const;
  bool isShimNOCorPLTile(uint8_t col, uint8_t row) const;
  bool isShimTile(uint8_t col, uint8_t row) const;

  /// Retrieve a DMA property for the specified tile type.
  template <typename T>
  T getDmaProp(AMDAIETileType tileType, AMDAIEDmaProp dmaProp) const {
    const uint8_t *dmaMod = reinterpret_cast<const uint8_t *>(
        devInst.DevProp.DevMod[static_cast<uint8_t>(tileType)].DmaMod);
    return *((const T *)(dmaMod + static_cast<uint8_t>(dmaProp)));
  }

  /// Retrieve a DMA BD property for the specified tile type and BD id.
  template <typename T>
  T getDmaBdProp(AMDAIETileType tileType, uint8_t bd_id,
                 AMDAIEDmaBdProp dmaBdProp) const {
    const XAie_DmaMod *dmaMod =
        devInst.DevProp.DevMod[static_cast<uint8_t>(tileType)].DmaMod;
    assert(bd_id < dmaMod->NumBds && "BD id should be smaller than max");
    const uint8_t *dmaBdMod =
        reinterpret_cast<const uint8_t *>(&dmaMod->BdProp[bd_id]);
    return *((const T *)(dmaBdMod + static_cast<uint8_t>(dmaBdProp)));
  }

  uint8_t getDmaMaxQueueSize(uint8_t col, uint8_t row) const;

  uint32_t getNumLocks(uint8_t col, uint8_t row) const;

  std::optional<TileLoc> getMemWest(TileLoc src) const;
  std::optional<TileLoc> getMemEast(TileLoc src) const;
  std::optional<TileLoc> getMemNorth(TileLoc src) const;
  std::optional<TileLoc> getMemSouth(TileLoc src) const;

  bool hasMemWest(uint8_t srcCol, uint8_t srcRow, uint8_t dstCol,
                  uint8_t dstRow) const;
  bool hasMemEast(uint8_t srcCol, uint8_t srcRow, uint8_t dstCol,
                  uint8_t dstRow) const;
  bool hasMemNorth(uint8_t srcCol, uint8_t srcRow, uint8_t dstCol,
                   uint8_t dstRow) const;
  bool hasMemSouth(uint8_t srcCol, uint8_t srcRow, uint8_t dstCol,
                   uint8_t dstRow) const;
  /// Return true if core can access the memory in mem
  bool hasLegalMemAffinity(uint8_t coreCol, uint8_t coreRow, uint8_t memCol,
                           uint8_t memRow) const;

  /// Construct a control packet header from the specified fields.
  FailureOr<uint32_t> getCtrlPktHeader(uint32_t address, uint32_t beat,
                                       uint32_t opcode,
                                       uint32_t streamId) const;

  /// Get the maximum for the `address` field in the control packet header.
  uint32_t getCtrlPktMaxAddress() const;
  /// Gets the maximum data length (in beats) of a control packet.
  /// The data length `i` is encoded as `i - 1` in the control packet header.
  /// For example, if 3 bits are allocated for the `length` field, the maximum
  /// length is `2^3 = 8` beats, not 7.
  uint32_t getCtrlPktMaxLength() const;
  /// Get the maximum for the `opcode` field in the control packet header.
  uint32_t getCtrlPktMaxOpcode() const;
  /// Get the maximum for the `streamId` field in the control packet header.
  uint32_t getCtrlPktMaxStreamId() const;

  uint32_t getMemInternalBaseAddress() const;
  uint32_t getMemSouthBaseAddress() const;
  uint32_t getMemWestBaseAddress() const;
  uint32_t getMemNorthBaseAddress() const;
  uint32_t getMemEastBaseAddress() const;
  uint32_t getLocalMemorySize(uint8_t col, uint8_t row) const;
  uint32_t getMemTileSizeInBytes() const;
  uint32_t getMemTileSize(uint8_t col, uint8_t row) const;
  uint32_t getCoreTileLocalMemorySize() const;

  SmallVector<uint32_t> getMemSpaceRows(uint8_t memSpace) const;

  uint32_t getNumBDs(uint8_t col, uint8_t row) const;

  uint32_t getNumSourceSwitchBoxConnections(uint8_t col, uint8_t row,
                                            StrmSwPortType bundle) const;
  uint32_t getNumDestSwitchBoxConnections(uint8_t col, uint8_t row,
                                          StrmSwPortType bundle) const;
  bool isLegalTileConnection(uint8_t col, uint8_t row, StrmSwPortType srcBundle,
                             uint8_t srcChan, StrmSwPortType dstBundle,
                             uint8_t dstChan) const;

  /// Maps an MM2S (shim DMA or NOC) port to its corresponding special shim mux
  /// port.
<<<<<<< HEAD
  llvm::SmallDenseMap<std::pair<StrmSwPortType, uint8_t>,
                      std::pair<StrmSwPortType, uint8_t>>
      mm2sDmaNocToSpecialShimPortMap = {
          {{StrmSwPortType::DMA, 0}, {StrmSwPortType::NORTH, 3}},
          {{StrmSwPortType::DMA, 1}, {StrmSwPortType::NORTH, 7}},
          {{StrmSwPortType::NOC, 0}, {StrmSwPortType::NORTH, 2}},
          {{StrmSwPortType::NOC, 1}, {StrmSwPortType::NORTH, 3}},
          {{StrmSwPortType::NOC, 2}, {StrmSwPortType::NORTH, 6}},
          {{StrmSwPortType::NOC, 3}, {StrmSwPortType::NORTH, 7}}};

  /// Maps an S2MM (shim DMA or NOC) port to its corresponding special shim mux
  /// port.
  llvm::SmallDenseMap<std::pair<StrmSwPortType, uint8_t>,
                      std::pair<StrmSwPortType, uint8_t>>
      s2mmDmaNocToSpecialShimPortMap = {
          {{StrmSwPortType::DMA, 0}, {StrmSwPortType::NORTH, 2}},
          {{StrmSwPortType::DMA, 1}, {StrmSwPortType::NORTH, 3}},
          {{StrmSwPortType::NOC, 0}, {StrmSwPortType::NORTH, 2}},
          {{StrmSwPortType::NOC, 1}, {StrmSwPortType::NORTH, 3}},
          {{StrmSwPortType::NOC, 2}, {StrmSwPortType::NORTH, 4}},
          {{StrmSwPortType::NOC, 3}, {StrmSwPortType::NORTH, 5}}};

  /// Retrieves the speicail shim mux port that connects a given MM2S or S2MM
=======
  static const llvm::SmallDenseMap<std::pair<StrmSwPortType, uint8_t>,
                                   std::pair<StrmSwPortType, uint8_t>>
      mm2sDmaNocToSpecialShimPortMap;

  /// Maps an S2MM (shim DMA or NOC) port to its corresponding special shim mux
  /// port.
  static const llvm::SmallDenseMap<std::pair<StrmSwPortType, uint8_t>,
                                   std::pair<StrmSwPortType, uint8_t>>
      s2mmDmaNocToSpecialShimPortMap;

  /// Retrieves the speicial shim mux port that connects a given MM2S or S2MM
>>>>>>> 416a9257
  /// DMA/NOC port. The shim DMA and NOC ports must go through
  /// this special shim mux connection before being further routed to the rest
  /// of the device.
  std::optional<std::pair<StrmSwPortType, uint8_t>>
  getShimMuxPortMappingForDmaOrNoc(StrmSwPortType port, uint8_t channel,
                                   DMAChannelDir direction) const;

  /// Retrieves the original DMA port that corresponds to a given
  /// shim mux port. This performs the reverse lookup for
  /// `getShimMuxPortMappingForDmaOrNoc()`.
  std::optional<std::pair<StrmSwPortType, uint8_t>>
  getDmaFromShimMuxPortMapping(StrmSwPortType port, uint8_t channel,
                               DMAChannelDir direction) const;

  /// The returned string is used by `chess` to identify the device.
  std::optional<std::string> getNPUVersionString() const;
  /// The returned string is used by `peano` to identify the device.
  std::optional<std::string> getTargetArchString() const;

  uint32_t getColumnShift() const;
  uint32_t getRowShift() const;

  // Return the magic location in the ELF files containing the size of the
  // program in bytes. The location is returned as a byte offset and number of
  // bytes being used to store the number. NOTE: this could potentially change
  // at any moment in the future.
  std::pair<uint32_t, uint32_t> getElfPmSizeLocationAndNumBytes() const {
    return {72, 4};
  }

  /// Extract the column from a register address.
  uint32_t getColumnFromAddress(uint32_t address) const;
  /// Extract the row from a register address.
  uint32_t getRowFromAddress(uint32_t address) const;
  /// Extract the offset from a register address.
  uint32_t getOffsetFromAddress(uint32_t address) const;

  uint8_t getPacketIdMaxIdx() const;

  uint8_t getStreamSwitchArbiterMax(uint8_t col, uint8_t row) const;
  uint8_t getStreamSwitchMSelMax(uint8_t col, uint8_t row) const;

  uint32_t getVectorLoadStoreAlignmentBits() const {
    return deviceConfig.vectorLoadStoreAlignmentBits;
  }

  uint32_t getMaxVectorSizeBits() const {
    return deviceConfig.maxVectorSizeBits;
  }

  uint32_t getNumCoreRows() const { return configPtr.AieTileNumRows; }
  uint32_t getNumCoreCols() const { return columns(); }

  uint32_t getShiftOperandBits() const { return deviceConfig.shiftOperandBits; }

  /// Return a map from channels to valid BD ids for the requested tile type.
  /// TODO(jornt): find these ranges in the device model.
  DenseMap<uint32_t, SmallVector<uint32_t>> getChannelToValidBdIds(
      AMDAIETileType tileType) const;

  AMDAIEDevice device;

  // mlir-air legacy
  uint32_t getNumDestSwitchboxConnections(int col, int row,
                                          StrmSwPortType bundle) const;
  uint32_t getNumMemTileRows() const { return 1; }
  AIEArch getTargetArch() const { return AIEArch::AIE2; }

  FailureOr<std::array<uint32_t, 3>> getAIEMatmulInstructionSize(
      Type elTypeLhs, Type elTypeRhs, Type elTypeAcc) const;
};

struct AMDAIEDeviceModel getDeviceModel(AMDAIEDevice device);
StrmSwPortType getConnectingBundle(StrmSwPortType dir);
bool isNPUDevice(mlir::iree_compiler::AMDAIE::AMDAIEDevice d);

/// ============================= BEGIN ==================================
/// ================== stringification utils =============================
/// ======================================================================

#define TO_STRINGS(_)     \
  _(int)                  \
  _(uint32_t)             \
  _(uint64_t)             \
  _(AMDAIEDmaProp)        \
  _(AMDAIETileType)       \
  _(AieRC)                \
  _(DMAChannelDir)        \
  _(StrmSwPortType)       \
  _(SwitchDMAConnection)  \
  _(::StrmSwPortType)     \
  _(TileLoc)              \
  _(XAie_LocType)         \
  _(XAie_Lock)            \
  _(XAie_OpHdr)           \
  _(XAie_Write32Hdr)      \
  _(XAie_BlockWrite32Hdr) \
  _(XAie_MaskWrite32Hdr)  \
  _(XAie_MaskPoll32Hdr)   \
  _(XAie_CustomOpHdr)     \
  _(XAie_TxnOpcode)       \
  _(XAie_TxnCmd)          \
  _(XAie_Packet)

TO_STRINGS(TO_STRING_DECL)
#undef TO_STRINGS

#define BOTH_OSTREAM_OPS_FORALL_TYPES(OSTREAM_OP_, _)              \
  _(OSTREAM_OP_, mlir::iree_compiler::AMDAIE::AMDAIETileType)      \
  _(OSTREAM_OP_, mlir::iree_compiler::AMDAIE::TileLoc)             \
  _(OSTREAM_OP_, mlir::iree_compiler::AMDAIE::SwitchDMAConnection) \
  _(OSTREAM_OP_, mlir::iree_compiler::AMDAIE::DMAChannelDir)       \
  _(OSTREAM_OP_, AieRC)                                            \
  _(OSTREAM_OP_, StrmSwPortType)                                   \
  _(OSTREAM_OP_, ::StrmSwPortType)                                 \
  _(OSTREAM_OP_, XAie_LocType)                                     \
  _(OSTREAM_OP_, XAie_Lock)                                        \
  _(OSTREAM_OP_, XAie_OpHdr)                                       \
  _(OSTREAM_OP_, XAie_Write32Hdr)                                  \
  _(OSTREAM_OP_, XAie_BlockWrite32Hdr)                             \
  _(OSTREAM_OP_, XAie_MaskWrite32Hdr)                              \
  _(OSTREAM_OP_, XAie_MaskPoll32Hdr)                               \
  _(OSTREAM_OP_, XAie_CustomOpHdr)                                 \
  _(OSTREAM_OP_, XAie_TxnOpcode)                                   \
  _(OSTREAM_OP_, XAie_TxnCmd)                                      \
  _(OSTREAM_OP_, XAie_Packet)

BOTH_OSTREAM_OPS_FORALL_TYPES(OSTREAM_OP_DECL, BOTH_OSTREAM_OP)

// https://stackoverflow.com/a/32230306
template <typename H1>
llvm::raw_ostream &showArgs(llvm::raw_ostream &out, const char *label,
                            H1 &&value) {
  if constexpr (std::is_pointer_v<H1> ||
                std::is_pointer_v<std::remove_reference_t<H1>>) {
    return out << label << "=ptr";
  } else {
    return out << label << "=" << to_string(std::forward<H1>(value));
  }
}

template <typename H1, typename... T>
llvm::raw_ostream &showArgs(llvm::raw_ostream &out, const char *label,
                            H1 &&value, T &&...rest) {
  const char *pcomma = strchr(label, ',');
  if constexpr (std::is_pointer_v<H1> ||
                std::is_pointer_v<std::remove_reference_t<H1>>) {
    return showArgs(out.write(label, pcomma - label) << "=ptr,", pcomma + 1,
                    std::forward<T>(rest)...);
  } else {
    return showArgs(out.write(label, pcomma - label)
                        << "=" << to_string(std::forward<H1>(value)) << ',',
                    pcomma + 1, std::forward<T>(rest)...);
  }
}

#define SHOW_ARGS(os, ...) showArgs(os, #__VA_ARGS__, __VA_ARGS__)

// So that we can use the pattern if(auto r = TRY_XAIE_API...) { // r is nonzero
// }
static_assert(XAIE_OK == 0);

#define TRY_XAIE_API_FATAL_ERROR(API, ...)                              \
  do {                                                                  \
    LLVM_DEBUG(llvm::dbgs() << "XAIE API: " << #API << " with args: "); \
    LLVM_DEBUG(SHOW_ARGS(llvm::dbgs(), __VA_ARGS__));                   \
    LLVM_DEBUG(llvm::dbgs() << "\n");                                   \
    LLVM_DEBUG(llvm::dbgs().flush());                                   \
    if (auto r = API(__VA_ARGS__))                                      \
      llvm::report_fatal_error(llvm::Twine(#API " failed with ") +      \
                               to_string(r) + "\n");                    \
  } while (0)

#define TRY_XAIE_API_LOGICAL_RESULT(API, ...)                           \
  do {                                                                  \
    LLVM_DEBUG(llvm::dbgs() << "XAIE API: " << #API << " with args: "); \
    LLVM_DEBUG(SHOW_ARGS(llvm::dbgs(), __VA_ARGS__));                   \
    LLVM_DEBUG(llvm::dbgs() << "\n");                                   \
    LLVM_DEBUG(llvm::dbgs().flush());                                   \
    if (auto r = API(__VA_ARGS__)) {                                    \
      llvm::errs() << #API " failed with " << r << "\n";                \
      return failure();                                                 \
    }                                                                   \
  } while (0)
}  // namespace mlir::iree_compiler::AMDAIE

namespace llvm {
template <typename TupleT>
struct TupleStructDenseMapInfo : DenseMapInfo<TupleT> {};

template <>
struct DenseMapInfo<mlir::iree_compiler::AMDAIE::TileLoc>
    : TupleStructDenseMapInfo<mlir::iree_compiler::AMDAIE::TileLoc::TupleType> {
};
}  // namespace llvm

template <>
struct std::hash<mlir::iree_compiler::AMDAIE::TileLoc> {
  std::size_t operator()(
      const mlir::iree_compiler::AMDAIE::TileLoc &s) const noexcept {
    std::size_t h1 = std::hash<int>{}(s.col);
    std::size_t h2 = std::hash<int>{}(s.row);
    return h1 ^ (h2 << 1);
  }
};

#endif  // IREE_AIE_RUNTIME_H<|MERGE_RESOLUTION|>--- conflicted
+++ resolved
@@ -424,31 +424,6 @@
 
   /// Maps an MM2S (shim DMA or NOC) port to its corresponding special shim mux
   /// port.
-<<<<<<< HEAD
-  llvm::SmallDenseMap<std::pair<StrmSwPortType, uint8_t>,
-                      std::pair<StrmSwPortType, uint8_t>>
-      mm2sDmaNocToSpecialShimPortMap = {
-          {{StrmSwPortType::DMA, 0}, {StrmSwPortType::NORTH, 3}},
-          {{StrmSwPortType::DMA, 1}, {StrmSwPortType::NORTH, 7}},
-          {{StrmSwPortType::NOC, 0}, {StrmSwPortType::NORTH, 2}},
-          {{StrmSwPortType::NOC, 1}, {StrmSwPortType::NORTH, 3}},
-          {{StrmSwPortType::NOC, 2}, {StrmSwPortType::NORTH, 6}},
-          {{StrmSwPortType::NOC, 3}, {StrmSwPortType::NORTH, 7}}};
-
-  /// Maps an S2MM (shim DMA or NOC) port to its corresponding special shim mux
-  /// port.
-  llvm::SmallDenseMap<std::pair<StrmSwPortType, uint8_t>,
-                      std::pair<StrmSwPortType, uint8_t>>
-      s2mmDmaNocToSpecialShimPortMap = {
-          {{StrmSwPortType::DMA, 0}, {StrmSwPortType::NORTH, 2}},
-          {{StrmSwPortType::DMA, 1}, {StrmSwPortType::NORTH, 3}},
-          {{StrmSwPortType::NOC, 0}, {StrmSwPortType::NORTH, 2}},
-          {{StrmSwPortType::NOC, 1}, {StrmSwPortType::NORTH, 3}},
-          {{StrmSwPortType::NOC, 2}, {StrmSwPortType::NORTH, 4}},
-          {{StrmSwPortType::NOC, 3}, {StrmSwPortType::NORTH, 5}}};
-
-  /// Retrieves the speicail shim mux port that connects a given MM2S or S2MM
-=======
   static const llvm::SmallDenseMap<std::pair<StrmSwPortType, uint8_t>,
                                    std::pair<StrmSwPortType, uint8_t>>
       mm2sDmaNocToSpecialShimPortMap;
@@ -460,7 +435,6 @@
       s2mmDmaNocToSpecialShimPortMap;
 
   /// Retrieves the speicial shim mux port that connects a given MM2S or S2MM
->>>>>>> 416a9257
   /// DMA/NOC port. The shim DMA and NOC ports must go through
   /// this special shim mux connection before being further routed to the rest
   /// of the device.
