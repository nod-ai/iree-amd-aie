// Copyright 2025 The IREE Authors
//
// Licensed under the Apache License v2.0 with LLVM Exceptions.
// See https://llvm.org/LICENSE.txt for license information.
// SPDX-License-Identifier: Apache-2.0 WITH LLVM-exception

#include <numeric>

#include "gtest/gtest.h"
#include "iree-amd-aie/aie_runtime/Utils/ChannelGenerator.h"

namespace {

using namespace mlir::iree_compiler::AMDAIE;

TEST(ChannelGeneratorTest, GetFirstAvailable) {
  ChannelGenerator generator(2, 2);
  EXPECT_EQ(
      generator.getProducerDMAChannel(ChannelAssignmentMode::FirstAvailable)
          .value(),
      0);
  EXPECT_EQ(
      generator.getConsumerDMAChannel(ChannelAssignmentMode::FirstAvailable)
          .value(),
      0);
  EXPECT_EQ(
      generator.getProducerDMAChannel(ChannelAssignmentMode::FirstAvailable)
          .value(),
      0);
  EXPECT_EQ(
      generator.getConsumerDMAChannel(ChannelAssignmentMode::FirstAvailable)
          .value(),
      0);
  EXPECT_EQ(
      generator.getProducerDMAChannel(ChannelAssignmentMode::FirstAvailable)
          .value(),
      0);
  EXPECT_EQ(
      generator.getConsumerDMAChannel(ChannelAssignmentMode::FirstAvailable)
          .value(),
      0);
}

TEST(ChannelGeneratorTest, GetRoundRobin) {
  ChannelGenerator generator(2, 2);
  EXPECT_EQ(generator.getProducerDMAChannel(ChannelAssignmentMode::RoundRobin)
                .value(),
            0);
  EXPECT_EQ(generator.getConsumerDMAChannel(ChannelAssignmentMode::RoundRobin)
                .value(),
            0);
  EXPECT_EQ(generator.getProducerDMAChannel(ChannelAssignmentMode::RoundRobin)
                .value(),
            1);
  EXPECT_EQ(generator.getConsumerDMAChannel(ChannelAssignmentMode::RoundRobin)
                .value(),
            1);
  EXPECT_EQ(generator.getProducerDMAChannel(ChannelAssignmentMode::RoundRobin)
                .value(),
            0);
  EXPECT_EQ(generator.getConsumerDMAChannel(ChannelAssignmentMode::RoundRobin)
                .value(),
            0);
  EXPECT_EQ(generator.getProducerDMAChannel(ChannelAssignmentMode::RoundRobin)
                .value(),
            1);
  EXPECT_EQ(generator.getConsumerDMAChannel(ChannelAssignmentMode::RoundRobin)
                .value(),
            1);
}

TEST(ChannelGeneratorTest, GetAssign) {
  ChannelGenerator generator(2, 2);
<<<<<<< HEAD
  bool isPacketFlow = false;
  EXPECT_EQ(generator.getAndAssignProducerDMAChannel(isPacketFlow).value(), 0);
  EXPECT_EQ(generator.getAndAssignConsumerDMAChannel(isPacketFlow).value(), 0);
  EXPECT_EQ(generator.getAndAssignProducerDMAChannel(isPacketFlow).value(), 1);
  EXPECT_EQ(generator.getAndAssignConsumerDMAChannel(isPacketFlow).value(), 1);
  EXPECT_EQ(generator.getAndAssignProducerDMAChannel(isPacketFlow),
            std::nullopt);
  EXPECT_EQ(generator.getAndAssignConsumerDMAChannel(isPacketFlow),
            std::nullopt);
=======
  EXPECT_EQ(generator.getProducerDMAChannel().value(), 0);
  generator.assignProducerDMAChannel(0);
  EXPECT_EQ(generator.getConsumerDMAChannel().value(), 0);
  generator.assignConsumerDMAChannel(0);
  EXPECT_EQ(generator.getProducerDMAChannel().value(), 1);
  generator.assignProducerDMAChannel(1);
  EXPECT_EQ(generator.getConsumerDMAChannel().value(), 1);
  generator.assignConsumerDMAChannel(1);
  EXPECT_EQ(generator.getProducerDMAChannel(), std::nullopt);
  EXPECT_EQ(generator.getConsumerDMAChannel(), std::nullopt);
>>>>>>> f76c2453
}

TEST(ChannelGeneratorTest, Occupied) {
  ChannelGenerator generator(4, 4);
  bool isPacketFlow = false;
  generator.assignProducerDMAChannel(0);
  generator.assignConsumerDMAChannel(0);
  generator.assignProducerDMAChannel(2);
  generator.assignConsumerDMAChannel(2);
<<<<<<< HEAD
  EXPECT_EQ(generator.getAndAssignProducerDMAChannel(isPacketFlow).value(), 1);
  EXPECT_EQ(generator.getAndAssignConsumerDMAChannel(isPacketFlow).value(), 1);
  EXPECT_EQ(generator.getAndAssignProducerDMAChannel(isPacketFlow).value(), 3);
  EXPECT_EQ(generator.getAndAssignConsumerDMAChannel(isPacketFlow).value(), 3);
  EXPECT_EQ(generator.getAndAssignProducerDMAChannel(isPacketFlow),
            std::nullopt);
  EXPECT_EQ(generator.getAndAssignConsumerDMAChannel(isPacketFlow),
            std::nullopt);
}

TEST(ChannelGeneratorTest, PacketFlow) {
  ChannelGenerator generator(4, 4);
  generator.assignProducerDMAChannel(0);
  generator.assignConsumerDMAChannel(0);
  generator.assignProducerDMAChannel(2);
  generator.assignConsumerDMAChannel(2);
  bool isPacketFlow = true;
  // Packet flow should not occupy the channel exclusively, and the available
  // channel appears in a round-robin fashion.
  EXPECT_EQ(generator.getAndAssignProducerDMAChannel(isPacketFlow).value(), 1);
  EXPECT_EQ(generator.getAndAssignConsumerDMAChannel(isPacketFlow).value(), 1);
  EXPECT_EQ(generator.getAndAssignProducerDMAChannel(isPacketFlow).value(), 3);
  EXPECT_EQ(generator.getAndAssignConsumerDMAChannel(isPacketFlow).value(), 3);
  EXPECT_EQ(generator.getAndAssignProducerDMAChannel(isPacketFlow).value(), 1);
  EXPECT_EQ(generator.getAndAssignConsumerDMAChannel(isPacketFlow).value(), 1);
  EXPECT_EQ(generator.getAndAssignProducerDMAChannel(isPacketFlow).value(), 3);
  EXPECT_EQ(generator.getAndAssignConsumerDMAChannel(isPacketFlow).value(), 3);
=======
  EXPECT_EQ(
      generator.getProducerDMAChannel(ChannelAssignmentMode::FirstAvailable)
          .value(),
      1);
  EXPECT_EQ(
      generator.getConsumerDMAChannel(ChannelAssignmentMode::FirstAvailable)
          .value(),
      1);
  EXPECT_EQ(
      generator.getProducerDMAChannel(ChannelAssignmentMode::FirstAvailable)
          .value(),
      1);
  EXPECT_EQ(
      generator.getConsumerDMAChannel(ChannelAssignmentMode::FirstAvailable)
          .value(),
      1);
  EXPECT_EQ(generator.getProducerDMAChannel(ChannelAssignmentMode::RoundRobin)
                .value(),
            3);
  EXPECT_EQ(generator.getConsumerDMAChannel(ChannelAssignmentMode::RoundRobin)
                .value(),
            3);
  EXPECT_EQ(generator.getProducerDMAChannel(ChannelAssignmentMode::RoundRobin)
                .value(),
            1);
  EXPECT_EQ(generator.getConsumerDMAChannel(ChannelAssignmentMode::RoundRobin)
                .value(),
            1);
  EXPECT_EQ(generator.getProducerDMAChannel(ChannelAssignmentMode::RoundRobin)
                .value(),
            3);
  EXPECT_EQ(generator.getConsumerDMAChannel(ChannelAssignmentMode::RoundRobin)
                .value(),
            3);
>>>>>>> f76c2453
}

}  // namespace

int main(int argc, char **argv) {
  ::testing::InitGoogleTest(&argc, argv);
  return RUN_ALL_TESTS();
}<|MERGE_RESOLUTION|>--- conflicted
+++ resolved
@@ -71,17 +71,6 @@
 
 TEST(ChannelGeneratorTest, GetAssign) {
   ChannelGenerator generator(2, 2);
-<<<<<<< HEAD
-  bool isPacketFlow = false;
-  EXPECT_EQ(generator.getAndAssignProducerDMAChannel(isPacketFlow).value(), 0);
-  EXPECT_EQ(generator.getAndAssignConsumerDMAChannel(isPacketFlow).value(), 0);
-  EXPECT_EQ(generator.getAndAssignProducerDMAChannel(isPacketFlow).value(), 1);
-  EXPECT_EQ(generator.getAndAssignConsumerDMAChannel(isPacketFlow).value(), 1);
-  EXPECT_EQ(generator.getAndAssignProducerDMAChannel(isPacketFlow),
-            std::nullopt);
-  EXPECT_EQ(generator.getAndAssignConsumerDMAChannel(isPacketFlow),
-            std::nullopt);
-=======
   EXPECT_EQ(generator.getProducerDMAChannel().value(), 0);
   generator.assignProducerDMAChannel(0);
   EXPECT_EQ(generator.getConsumerDMAChannel().value(), 0);
@@ -92,45 +81,14 @@
   generator.assignConsumerDMAChannel(1);
   EXPECT_EQ(generator.getProducerDMAChannel(), std::nullopt);
   EXPECT_EQ(generator.getConsumerDMAChannel(), std::nullopt);
->>>>>>> f76c2453
 }
 
 TEST(ChannelGeneratorTest, Occupied) {
-  ChannelGenerator generator(4, 4);
-  bool isPacketFlow = false;
-  generator.assignProducerDMAChannel(0);
-  generator.assignConsumerDMAChannel(0);
-  generator.assignProducerDMAChannel(2);
-  generator.assignConsumerDMAChannel(2);
-<<<<<<< HEAD
-  EXPECT_EQ(generator.getAndAssignProducerDMAChannel(isPacketFlow).value(), 1);
-  EXPECT_EQ(generator.getAndAssignConsumerDMAChannel(isPacketFlow).value(), 1);
-  EXPECT_EQ(generator.getAndAssignProducerDMAChannel(isPacketFlow).value(), 3);
-  EXPECT_EQ(generator.getAndAssignConsumerDMAChannel(isPacketFlow).value(), 3);
-  EXPECT_EQ(generator.getAndAssignProducerDMAChannel(isPacketFlow),
-            std::nullopt);
-  EXPECT_EQ(generator.getAndAssignConsumerDMAChannel(isPacketFlow),
-            std::nullopt);
-}
-
-TEST(ChannelGeneratorTest, PacketFlow) {
   ChannelGenerator generator(4, 4);
   generator.assignProducerDMAChannel(0);
   generator.assignConsumerDMAChannel(0);
   generator.assignProducerDMAChannel(2);
   generator.assignConsumerDMAChannel(2);
-  bool isPacketFlow = true;
-  // Packet flow should not occupy the channel exclusively, and the available
-  // channel appears in a round-robin fashion.
-  EXPECT_EQ(generator.getAndAssignProducerDMAChannel(isPacketFlow).value(), 1);
-  EXPECT_EQ(generator.getAndAssignConsumerDMAChannel(isPacketFlow).value(), 1);
-  EXPECT_EQ(generator.getAndAssignProducerDMAChannel(isPacketFlow).value(), 3);
-  EXPECT_EQ(generator.getAndAssignConsumerDMAChannel(isPacketFlow).value(), 3);
-  EXPECT_EQ(generator.getAndAssignProducerDMAChannel(isPacketFlow).value(), 1);
-  EXPECT_EQ(generator.getAndAssignConsumerDMAChannel(isPacketFlow).value(), 1);
-  EXPECT_EQ(generator.getAndAssignProducerDMAChannel(isPacketFlow).value(), 3);
-  EXPECT_EQ(generator.getAndAssignConsumerDMAChannel(isPacketFlow).value(), 3);
-=======
   EXPECT_EQ(
       generator.getProducerDMAChannel(ChannelAssignmentMode::FirstAvailable)
           .value(),
@@ -165,7 +123,6 @@
   EXPECT_EQ(generator.getConsumerDMAChannel(ChannelAssignmentMode::RoundRobin)
                 .value(),
             3);
->>>>>>> f76c2453
 }
 
 }  // namespace
