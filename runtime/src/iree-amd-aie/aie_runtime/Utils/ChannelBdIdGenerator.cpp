--- conflicted
+++ resolved
@@ -23,11 +23,7 @@
         return bdId;
       }
     }
-<<<<<<< HEAD
-  } else {
-=======
   } else if (mode == BdIdAssignmentMode::Incremental) {
->>>>>>> e0e5e30a
     // Incremental: Find the first unassigned BD id greater than lastUsedBdId,
     for (uint32_t bdId : channelToValidBdIds[channel]) {
       if (bdId > lastUsedBdId && !isBdIdAssigned(bdId)) {
@@ -42,11 +38,8 @@
         return bdId;
       }
     }
-<<<<<<< HEAD
-=======
   } else {
     assert(false && "Unsupported BdIdAssignmentMode");
->>>>>>> e0e5e30a
   }
 
   // No valid BD id found
