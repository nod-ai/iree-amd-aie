// Copyright 2024 The IREE Authors
//
// Licensed under the Apache License v2.0 with LLVM Exceptions. See
// https://llvm.org/LICENSE.txt for license information.
// SPDX-License-Identifier: # Apache-2.0 WITH LLVM-exception

#include "iree_aie_router.h"

#include <tuple>

#include "amsel_generator.h"
#include "d_ary_heap.h"
#include "iree_aie_runtime.h"
#include "llvm/ADT/StringExtras.h"

#define DEBUG_TYPE "iree-aie-runtime-router"

#define OVER_CAPACITY_COEFF 0.1
#define USED_CAPACITY_COEFF 0.1
// NOTE(jornt): Set demand coeff high enough to find solutions. A coeff of 1.1
// - 1.3 failed to find solutions in some tests.
#define DEMAND_COEFF 1.5
#define DEMAND_BASE 1.0
#define MAX_CIRCUIT_STREAM_CAPACITY 1
#define MAX_PACKET_STREAM_CAPACITY 32

static constexpr double INF = std::numeric_limits<double>::max();

namespace MLIRAIELegacy {
extern uint32_t getNumDestShimMuxConnections(
    int col, int row, mlir::iree_compiler::AMDAIE::StrmSwPortType bundle,
    const mlir::iree_compiler::AMDAIE::AMDAIEDeviceModel &deviceModel);
extern uint32_t getNumSourceShimMuxConnections(
    int col, int row, mlir::iree_compiler::AMDAIE::StrmSwPortType bundle,
    const mlir::iree_compiler::AMDAIE::AMDAIEDeviceModel &deviceModel);
extern uint32_t getNumDestSwitchBoxConnections(
    int col, int row, mlir::iree_compiler::AMDAIE::StrmSwPortType bundle,
    const mlir::iree_compiler::AMDAIE::AMDAIEDeviceModel &deviceModel);
extern uint32_t getNumSourceSwitchBoxConnections(
    int col, int row, mlir::iree_compiler::AMDAIE::StrmSwPortType bundle,
    const mlir::iree_compiler::AMDAIE::AMDAIEDeviceModel &deviceModel);
extern bool isLegalTileConnection(
    int col, int row, mlir::iree_compiler::AMDAIE::StrmSwPortType srcBundle,
    int srcChan, mlir::iree_compiler::AMDAIE::StrmSwPortType dstBundle,
    int dstChan,
    const mlir::iree_compiler::AMDAIE::AMDAIEDeviceModel &deviceModel);
int rows(const mlir::iree_compiler::AMDAIE::AMDAIEDeviceModel &deviceModel);
int columns(const mlir::iree_compiler::AMDAIE::AMDAIEDeviceModel &deviceModel);
}  // namespace MLIRAIELegacy

namespace mlir::iree_compiler::AMDAIE {

enum class Connectivity { INVALID = 0, AVAILABLE = 1 };

struct SwitchboxConnect {
  SwitchboxConnect() = default;
  SwitchboxConnect(TileLoc tileLoc) : srcCoords(tileLoc), dstCoords(tileLoc) {}
  SwitchboxConnect(TileLoc srcCoords, TileLoc dstCoords)
      : srcCoords(srcCoords), dstCoords(dstCoords) {}

  TileLoc srcCoords, dstCoords;
  std::vector<Port> srcPorts;
  std::vector<Port> dstPorts;
  // connectivity between ports
  std::vector<std::vector<Connectivity>> connectivity;
  // weights of Dijkstra's shortest path
  std::vector<std::vector<double>> demand;
  // history of Channel being over capacity
  std::vector<std::vector<int>> overCapacity;
  // how many circuit streams are actually using this Channel
  std::vector<std::vector<int>> usedCapacity;
  // how many packet streams are actually using this Channel
  std::vector<std::vector<int>> packetFlowCount;
  // The number of fixed, pre-existing packet streams using each channel
  // before the pathfinder algorithm starts.
  std::vector<std::vector<int>> fixedPacketFlowCount;
  // only sharing the channel with the same packet group id
  std::vector<std::vector<int>> packetGroupId;

  // resize the matrices to the size of srcPorts and dstPorts
  void resize() {
    connectivity.resize(
        srcPorts.size(),
        std::vector<Connectivity>(dstPorts.size(), Connectivity::INVALID));
    demand.resize(srcPorts.size(), std::vector<double>(dstPorts.size(), 0.0));
    overCapacity.resize(srcPorts.size(), std::vector<int>(dstPorts.size(), 0));
    usedCapacity.resize(srcPorts.size(), std::vector<int>(dstPorts.size(), 0));
    packetFlowCount.resize(srcPorts.size(),
                           std::vector<int>(dstPorts.size(), 0));
    fixedPacketFlowCount.resize(srcPorts.size(),
                                std::vector<int>(dstPorts.size(), 0));
    packetGroupId.resize(srcPorts.size(), std::vector<int>(dstPorts.size(), 0));
  }

  // update demand at the beginning of each dijkstraShortestPaths iteration
  void updateDemand() {
    for (size_t i = 0; i < srcPorts.size(); i++) {
      for (size_t j = 0; j < dstPorts.size(); j++) {
        double history = DEMAND_BASE + OVER_CAPACITY_COEFF * overCapacity[i][j];
        double congestion =
            DEMAND_BASE + USED_CAPACITY_COEFF * usedCapacity[i][j];
        demand[i][j] = history * congestion;
      }
    }
  }

  // inside each dijkstraShortestPaths interation, bump demand when exceeds
  // capacity
  void bumpDemand(size_t i, size_t j) {
    if (usedCapacity[i][j] >= MAX_CIRCUIT_STREAM_CAPACITY) {
      demand[i][j] *= DEMAND_COEFF;
    }
  }
};

struct Flow {
  int packetGroupId;
  PathEndPoint src;
  std::vector<PathEndPoint> dsts;
};

struct RouterImpl {
  RouterImpl(int maxCol, int maxRow) : maxCol(maxCol), maxRow(maxRow) {}
  // The dimensions (columns and rows) of the AIE device to be routed.
  // These values may be smaller than the actual device size if only a portion
  // of the device is intended to be routed.
  int maxCol, maxRow;

  // Flows to be routed
  std::vector<Flow> flows;
  // Represent all routable paths as a graph
  // The key is a pair of TileIDs representing the connectivity from srcTile to
  // dstTile If srcTile == dstTile, it represents connections inside the same
  // switchbox otherwise, it represents connections (South, North, West, East)
  // accross two switchboxes
  std::map<std::pair<TileLoc, TileLoc>, SwitchboxConnect> graph;
  // Channels available in the network
  // The key is a PathEndPoint representing the start of a path
  // The value is a vector of PathEndPoints representing the possible ends of
  // the path
  std::map<PathEndPoint, std::vector<PathEndPoint>> channels;
};

Router::Router(int maxCol, int maxRow) {
  impl = new RouterImpl(maxCol, maxRow);
}
Router::~Router() { delete impl; }

void Router::initialize(const AMDAIEDeviceModel &deviceModel) {
  std::map<StrmSwPortType, int> maxChannels;
  auto intraconnect = [&](int col, int row) {
    TileLoc tileLoc = {col, row};
    SwitchboxConnect sb = {tileLoc};

    const std::vector<StrmSwPortType> bundles = {
        StrmSwPortType::CORE,  StrmSwPortType::DMA,   StrmSwPortType::FIFO,
        StrmSwPortType::SOUTH, StrmSwPortType::WEST,  StrmSwPortType::NORTH,
        StrmSwPortType::EAST,  StrmSwPortType::TRACE, StrmSwPortType::UCTRLR,
        StrmSwPortType::CTRL};
    for (StrmSwPortType bundle : bundles) {
      // get all ports into current switchbox
      int channels =
          deviceModel.getNumSourceSwitchBoxConnections(col, row, bundle);
      if (channels == 0 && deviceModel.isShimNOCorPLTile(col, row)) {
        // wordaround for shimMux
        channels = MLIRAIELegacy::getNumSourceShimMuxConnections(
            col, row, bundle, deviceModel);
      }
      for (int channel = 0; channel < channels; channel++) {
        sb.srcPorts.push_back(Port{bundle, channel});
      }
      // get all ports out of current switchbox
      channels = deviceModel.getNumDestSwitchBoxConnections(col, row, bundle);
      if (channels == 0 && deviceModel.isShimNOCorPLTile(col, row)) {
        // wordaround for shimMux
        channels = MLIRAIELegacy::getNumDestShimMuxConnections(col, row, bundle,
                                                               deviceModel);
      }
      for (int channel = 0; channel < channels; channel++) {
        sb.dstPorts.push_back(Port{bundle, channel});
      }
      maxChannels[bundle] = channels;
    }
    // initialize matrices
    sb.resize();
    for (size_t i = 0; i < sb.srcPorts.size(); i++) {
      for (size_t j = 0; j < sb.dstPorts.size(); j++) {
        auto &pIn = sb.srcPorts[i];
        auto &pOut = sb.dstPorts[j];
        if (deviceModel.isLegalTileConnection(col, row, pIn.bundle, pIn.channel,
                                              pOut.bundle, pOut.channel))
          sb.connectivity[i][j] = Connectivity::AVAILABLE;
        else {
          sb.connectivity[i][j] = Connectivity::INVALID;
          if (deviceModel.isShimNOCorPLTile(col, row)) {
            // wordaround for shimMux
            auto isBundleInList = [](StrmSwPortType bundle,
                                     std::vector<StrmSwPortType> bundles) {
              return std::find(bundles.begin(), bundles.end(), bundle) !=
                     bundles.end();
            };
            const std::vector<StrmSwPortType> bundles = {
                StrmSwPortType::DMA, StrmSwPortType::UCTRLR};
            if (isBundleInList(pIn.bundle, bundles) ||
                isBundleInList(pOut.bundle, bundles))
              sb.connectivity[i][j] = Connectivity::AVAILABLE;
          }
        }
      }
    }
    impl->graph[std::make_pair(tileLoc, tileLoc)] = sb;
  };

  auto interconnect = [&](int col, int row, int targetCol, int targetRow,
                          StrmSwPortType srcBundle, StrmSwPortType dstBundle) {
    SwitchboxConnect sb = {{col, row}, {targetCol, targetRow}};
    for (int channel = 0; channel < maxChannels[srcBundle]; channel++) {
      sb.srcPorts.push_back(Port{srcBundle, channel});
      sb.dstPorts.push_back(Port{dstBundle, channel});
    }
    sb.resize();
    for (size_t i = 0; i < sb.srcPorts.size(); i++) {
      sb.connectivity[i][i] = Connectivity::AVAILABLE;
    }
    impl->graph[std::make_pair(TileLoc{col, row},
                               TileLoc{targetCol, targetRow})] = sb;
  };

  for (int row = 0; row <= impl->maxRow; row++) {
    for (int col = 0; col <= impl->maxCol; col++) {
      maxChannels.clear();
      // connections within the same switchbox
      intraconnect(col, row);

      // connections between switchboxes
      if (row > 0) {
        // from south to north
        interconnect(col, row, col, row - 1, StrmSwPortType::SOUTH,
                     StrmSwPortType::NORTH);
      }
      if (row < impl->maxRow) {
        // from north to south
        interconnect(col, row, col, row + 1, StrmSwPortType::NORTH,
                     StrmSwPortType::SOUTH);
      }
      if (col > 0) {
        // from east to west
        interconnect(col, row, col - 1, row, StrmSwPortType::WEST,
                     StrmSwPortType::EAST);
      }
      if (col < impl->maxCol) {
        // from west to east
        interconnect(col, row, col + 1, row, StrmSwPortType::EAST,
                     StrmSwPortType::WEST);
      }
    }
  }
}

void Router::addFlow(TileLoc srcCoords, Port srcPort, TileLoc dstCoords,
                     Port dstPort, bool isPacketFlow) {
  // check if a flow with this source already exists
  for (auto &[_, src, dsts] : impl->flows) {
    if (src.tileLoc == srcCoords && src.port == srcPort) {
      dsts.emplace_back(PathEndPoint{dstCoords, dstPort});
      return;
    }
  }

  // Assign a group ID for packet flows
  // any overlapping in source/destination will lead to the same group ID
  // channel sharing will happen within the same group ID
  // for circuit flows, group ID is always -1, and no channel sharing
  int packetGroupId = -1;
  if (isPacketFlow) {
    bool found = false;
    for (auto &[existingId, src, dsts] : impl->flows) {
      if (src.tileLoc == srcCoords && src.port == srcPort) {
        packetGroupId = existingId;
        found = true;
        break;
      }
      for (auto &dst : dsts) {
        if (dst.tileLoc == dstCoords && dst.port == dstPort) {
          packetGroupId = existingId;
          found = true;
          break;
        }
      }
      packetGroupId = std::max(packetGroupId, existingId);
    }
    if (!found) {
      packetGroupId++;
    }
  }

  // If no existing flow was found with this source, create a new flow.
  impl->flows.push_back(
      Flow{packetGroupId, PathEndPoint{srcCoords, srcPort},
           std::vector<PathEndPoint>{PathEndPoint{dstCoords, dstPort}}});
}

// Keep track of connections already used in the AIE; Pathfinder algorithm will
// avoid using these.
bool Router::addFixedCircuitConnection(
    int col, int row, const std::vector<std::tuple<Port, Port>> &connects) {
  TileLoc tileLoc = {col, row};
  auto &sb = impl->graph[std::make_pair(tileLoc, tileLoc)];
  for (auto &[sourcePort, destPort] : connects) {
    bool found = false;
    for (size_t i = 0; i < sb.srcPorts.size(); i++) {
      for (size_t j = 0; j < sb.dstPorts.size(); j++) {
        if (sb.srcPorts[i] == sourcePort && sb.dstPorts[j] == destPort &&
            sb.connectivity[i][j] == Connectivity::AVAILABLE) {
          sb.connectivity[i][j] = Connectivity::INVALID;
          found = true;
        }
      }
    }
    if (!found) {
      // could not add such a fixed connection
      return false;
    }
  }
  return true;
}

bool Router::addFixedPacketConnection(const PhysPort &srcPhyPort,
                                      const PhysPort &destPhyPort) {
  SwitchboxConnect &sb =
      impl->graph[std::make_pair(srcPhyPort.tileLoc, destPhyPort.tileLoc)];
  size_t i = std::distance(
      sb.srcPorts.begin(),
      std::find(sb.srcPorts.begin(), sb.srcPorts.end(), srcPhyPort.port));
  size_t j = std::distance(
      sb.dstPorts.begin(),
      std::find(sb.dstPorts.begin(), sb.dstPorts.end(), destPhyPort.port));
  // Could not find the source or destination port.
  if (i >= sb.srcPorts.size() || j >= sb.dstPorts.size()) return false;
  // Increment the fixed packet flow count.
  sb.fixedPacketFlowCount[i][j]++;
  // Populate to the neighboring switchboxes.
  if (srcPhyPort.tileLoc == destPhyPort.tileLoc) {
    int col = srcPhyPort.tileLoc.col;
    int row = srcPhyPort.tileLoc.row;
    int srcChannel = srcPhyPort.port.channel;
    int destChannel = destPhyPort.port.channel;
    // Populate to the neighboring SOUTH switchbox.
    if (row > 0) {
      if (srcPhyPort.port.bundle == StrmSwPortType::SOUTH &&
          !addFixedPacketConnection({{col, row - 1},
                                     {StrmSwPortType::NORTH, srcChannel},
                                     PhysPort::Direction::SRC},
                                    {{col, row},
                                     {StrmSwPortType::SOUTH, srcChannel},
                                     PhysPort::Direction::DST})) {
        return false;
      }
      if (destPhyPort.port.bundle == StrmSwPortType::SOUTH &&
          !addFixedPacketConnection({{col, row},
                                     {StrmSwPortType::SOUTH, destChannel},
                                     PhysPort::Direction::SRC},
                                    {{col, row - 1},
                                     {StrmSwPortType::NORTH, destChannel},
                                     PhysPort::Direction::DST})) {
        return false;
      }
    }
    // Populate to the neighboring NORTH switchbox.
    if (row < impl->maxRow) {
      if (srcPhyPort.port.bundle == StrmSwPortType::NORTH &&
          !addFixedPacketConnection({{col, row + 1},
                                     {StrmSwPortType::SOUTH, srcChannel},
                                     PhysPort::Direction::SRC},
                                    {{col, row},
                                     {StrmSwPortType::NORTH, srcChannel},
                                     PhysPort::Direction::DST})) {
        return false;
      }
      if (destPhyPort.port.bundle == StrmSwPortType::NORTH &&
          !addFixedPacketConnection({{col, row},
                                     {StrmSwPortType::NORTH, destChannel},
                                     PhysPort::Direction::SRC},
                                    {{col, row + 1},
                                     {StrmSwPortType::SOUTH, destChannel},
                                     PhysPort::Direction::DST})) {
        return false;
      }
    }
    // Populate to the neighboring WEST switchbox.
    if (col > 0) {
      if (srcPhyPort.port.bundle == StrmSwPortType::WEST &&
          !addFixedPacketConnection({{col - 1, row},
                                     {StrmSwPortType::EAST, srcChannel},
                                     PhysPort::Direction::SRC},
                                    {{col, row},
                                     {StrmSwPortType::WEST, srcChannel},
                                     PhysPort::Direction::DST})) {
        return false;
      }
      if (destPhyPort.port.bundle == StrmSwPortType::WEST &&
          !addFixedPacketConnection({{col, row},
                                     {StrmSwPortType::WEST, destChannel},
                                     PhysPort::Direction::SRC},
                                    {{col - 1, row},
                                     {StrmSwPortType::EAST, destChannel},
                                     PhysPort::Direction::DST})) {
        return false;
      }
    }
    // Populate to the neighboring EAST switchbox.
    if (col < impl->maxCol) {
      if (srcPhyPort.port.bundle == StrmSwPortType::EAST &&
          !addFixedPacketConnection({{col + 1, row},
                                     {StrmSwPortType::WEST, srcChannel},
                                     PhysPort::Direction::SRC},
                                    {{col, row},
                                     {StrmSwPortType::EAST, srcChannel},
                                     PhysPort::Direction::DST})) {
        return false;
      }
      if (destPhyPort.port.bundle == StrmSwPortType::EAST &&
          !addFixedPacketConnection({{col, row},
                                     {StrmSwPortType::EAST, destChannel},
                                     PhysPort::Direction::SRC},
                                    {{col + 1, row},
                                     {StrmSwPortType::WEST, destChannel},
                                     PhysPort::Direction::DST})) {
        return false;
      }
    }
  }
  return true;
}

std::map<PathEndPoint, PathEndPoint> Router::dijkstraShortestPaths(
    PathEndPoint src) {
  // Use std::map instead of DenseMap because DenseMap doesn't let you
  // overwrite tombstones.
  std::map<PathEndPoint, double> distance;
  std::map<PathEndPoint, PathEndPoint> preds;
  std::map<PathEndPoint, uint64_t> indexInHeap;
  enum Color { WHITE, GRAY, BLACK };
  std::map<PathEndPoint, Color> colors;
  typedef d_ary_heap_indirect<
      /*Value=*/PathEndPoint, /*Arity=*/4,
      /*IndexInHeapPropertyMap=*/std::map<PathEndPoint, uint64_t>,
      /*DistanceMap=*/std::map<PathEndPoint, double> &,
      /*Compare=*/std::less<>>
      MutableQueue;
  MutableQueue Q(distance, indexInHeap);

  distance[src] = 0.0;
  Q.push(src);
  while (!Q.empty()) {
    src = Q.top();
    Q.pop();

    // get all channels src connects to
    if (impl->channels.count(src) == 0) {
      auto &sb = impl->graph[std::make_pair(src.tileLoc, src.tileLoc)];
      for (size_t i = 0; i < sb.srcPorts.size(); i++) {
        for (size_t j = 0; j < sb.dstPorts.size(); j++) {
          if (sb.srcPorts[i] == src.port &&
              sb.connectivity[i][j] == Connectivity::AVAILABLE) {
            // connections within the same switchbox
            impl->channels[src].push_back(
                PathEndPoint{src.tileLoc, sb.dstPorts[j]});
          }
        }
      }
      // connections to neighboring switchboxes
      std::vector<std::pair<TileLoc, Port>> neighbors = {
          {{src.tileLoc.col, src.tileLoc.row - 1},
           {StrmSwPortType::NORTH, src.port.channel}},
          {{src.tileLoc.col - 1, src.tileLoc.row},
           {StrmSwPortType::EAST, src.port.channel}},
          {{src.tileLoc.col, src.tileLoc.row + 1},
           {StrmSwPortType::SOUTH, src.port.channel}},
          {{src.tileLoc.col + 1, src.tileLoc.row},
           {StrmSwPortType::WEST, src.port.channel}}};

      for (const auto &[neighborCoords, neighborPort] : neighbors) {
        if (impl->graph.count(std::make_pair(src.tileLoc, neighborCoords)) >
                0 &&
            src.port.bundle == getConnectingBundle(neighborPort.bundle)) {
          auto &sb = impl->graph[std::make_pair(src.tileLoc, neighborCoords)];
          if (std::find(sb.dstPorts.begin(), sb.dstPorts.end(), neighborPort) !=
              sb.dstPorts.end())
            impl->channels[src].push_back({neighborCoords, neighborPort});
        }
      }
      std::sort(impl->channels[src].begin(), impl->channels[src].end());
    }

    for (auto &dest : impl->channels[src]) {
      if (distance.count(dest) == 0) distance[dest] = INF;
      auto &sb = impl->graph[std::make_pair(src.tileLoc, dest.tileLoc)];
      size_t i = std::distance(
          sb.srcPorts.begin(),
          std::find(sb.srcPorts.begin(), sb.srcPorts.end(), src.port));
      size_t j = std::distance(
          sb.dstPorts.begin(),
          std::find(sb.dstPorts.begin(), sb.dstPorts.end(), dest.port));
      assert(i < sb.srcPorts.size());
      assert(j < sb.dstPorts.size());
      bool relax = distance[src] + sb.demand[i][j] < distance[dest];
      if (colors.count(dest) == 0) {
        // was WHITE
        if (relax) {
          distance[dest] = distance[src] + sb.demand[i][j];
          preds[dest] = src;
          colors[dest] = GRAY;
        }
        Q.push(dest);
      } else if (colors[dest] == GRAY && relax) {
        distance[dest] = distance[src] + sb.demand[i][j];
        preds[dest] = src;
      }
    }
    colors[src] = BLACK;
  }

  return preds;
}

// Perform congestion-aware routing for all flows which have been added.
// Use Dijkstra's shortest path to find routes, and use "demand" as the
// weights. If the routing finds too much congestion, update the demand
// weights and repeat the process until a valid solution is found. Returns a
// map specifying switchbox settings for all flows. If no legal routing can be
// found after maxIterations, returns empty vector.
std::optional<std::map<PathEndPoint, SwitchSettings>> Router::findPaths(
    const int maxIterations) {
  LLVM_DEBUG(llvm::dbgs() << "\t---Begin Pathfinder::findPaths---\n");
  std::map<PathEndPoint, SwitchSettings> routingSolution;
  // initialize all Channel histories to 0
  for (auto &[_, sb] : impl->graph) {
    for (size_t i = 0; i < sb.srcPorts.size(); i++) {
      for (size_t j = 0; j < sb.dstPorts.size(); j++) {
        sb.usedCapacity[i][j] = 0;
        sb.overCapacity[i][j] = 0;
      }
    }
  }

  // group flows based on packetGroupId
  std::map<int, std::vector<Flow>> groupedFlows;
  for (auto &f : impl->flows) {
    groupedFlows[f.packetGroupId].push_back(f);
  }

  int iterationCount = -1;
  int illegalEdges = 0;
  [[maybe_unused]] int totalPathLength = 0;
  do {
    // if reach maxIterations, throw an error since no routing can be found
    if (++iterationCount >= maxIterations) {
      LLVM_DEBUG(llvm::dbgs()
                 << "\t\tPathfinder: maxIterations has been exceeded ("
                 << maxIterations
                 << " iterations)...unable to find routing for flows.\n");
      return std::nullopt;
    }

    LLVM_DEBUG(llvm::dbgs() << "\t\t---Begin findPaths iteration #"
                            << iterationCount << "---\n");
    // update demand at the beginning of each iteration
    for (auto &[_, sb] : impl->graph) {
      sb.updateDemand();
    }

    // "rip up" all routes
    illegalEdges = 0;
    totalPathLength = 0;
    routingSolution.clear();
    for (auto &[_, sb] : impl->graph) {
      for (size_t i = 0; i < sb.srcPorts.size(); i++) {
        for (size_t j = 0; j < sb.dstPorts.size(); j++) {
          sb.usedCapacity[i][j] = 0;
          // If there is no fixed, pre-routed packet flow,
          // `fixedPacketFlowCount` will be just 0.
          sb.packetFlowCount[i][j] = sb.fixedPacketFlowCount[i][j];
          sb.packetGroupId[i][j] = -1;
        }
      }
    }

    for (const auto &[_, flows] : groupedFlows) {
      for (const auto &[packetGroupId, src, dsts] : flows) {
        // Use dijkstra to find path given current demand from the start
        // switchbox; find the shortest paths to each other switchbox. Output is
        // in the predecessor map, which must then be processed to get
        // individual switchbox settings
        std::set<PathEndPoint> processed;
        std::map<PathEndPoint, PathEndPoint> preds = dijkstraShortestPaths(src);

        // trace the path of the flow backwards via predecessors
        // increment used_capacity for the associated channels
        SwitchSettings switchSettings;
        processed.insert(src);
        for (auto endPoint : dsts) {
          if (endPoint == src) {
            // route to self
            switchSettings[src.tileLoc].srcs.push_back(src.port);
            switchSettings[src.tileLoc].dsts.push_back(src.port);
          }
          auto curr = endPoint;
          // trace backwards until a vertex already processed is reached
          while (!processed.count(curr)) {
            auto &sb =
                impl->graph[std::make_pair(preds[curr].tileLoc, curr.tileLoc)];
            size_t i =
                std::distance(sb.srcPorts.begin(),
                              std::find(sb.srcPorts.begin(), sb.srcPorts.end(),
                                        preds[curr].port));
            size_t j = std::distance(
                sb.dstPorts.begin(),
                std::find(sb.dstPorts.begin(), sb.dstPorts.end(), curr.port));
            assert(i < sb.srcPorts.size());
            assert(j < sb.dstPorts.size());
            if (packetGroupId >= 0 &&
                (sb.packetGroupId[i][j] == -1 ||
                 sb.packetGroupId[i][j] == packetGroupId)) {
              for (size_t k = 0; k < sb.srcPorts.size(); k++) {
                for (size_t l = 0; l < sb.dstPorts.size(); l++) {
                  if (k == i || l == j) {
                    sb.packetGroupId[k][l] = packetGroupId;
                  }
                }
              }
              sb.packetFlowCount[i][j]++;
              // maximum packet stream sharing per channel
              if (sb.packetFlowCount[i][j] >= MAX_PACKET_STREAM_CAPACITY) {
                sb.packetFlowCount[i][j] = 0;
                sb.usedCapacity[i][j]++;
              }
            } else {
              sb.usedCapacity[i][j]++;
            }
            // if at capacity, bump demand to discourage using this Channel
            // this means the order matters!
            sb.bumpDemand(i, j);
            if (preds[curr].tileLoc == curr.tileLoc) {
              switchSettings[preds[curr].tileLoc].srcs.push_back(
                  preds[curr].port);
              switchSettings[curr.tileLoc].dsts.push_back(curr.port);
            }
            processed.insert(curr);
            curr = preds[curr];
          }
        }
        // add this flow to the proposed solution
        routingSolution[src] = switchSettings;
      }
      for (auto &[_, sb] : impl->graph) {
        for (size_t i = 0; i < sb.srcPorts.size(); i++) {
          for (size_t j = 0; j < sb.dstPorts.size(); j++) {
            // fix used capacity for packet flows
            if (sb.packetFlowCount[i][j] > 0) {
              sb.packetFlowCount[i][j] = 0;
              sb.usedCapacity[i][j]++;
            }
            sb.bumpDemand(i, j);
          }
        }
      }
    }

    for (auto &[_, sb] : impl->graph) {
      for (size_t i = 0; i < sb.srcPorts.size(); i++) {
        for (size_t j = 0; j < sb.dstPorts.size(); j++) {
          // check that every channel does not exceed max capacity
          if (sb.usedCapacity[i][j] > MAX_CIRCUIT_STREAM_CAPACITY) {
            sb.overCapacity[i][j]++;
            illegalEdges++;
            LLVM_DEBUG(llvm::dbgs()
                       << "\t\t\tToo much capacity on (" << sb.srcCoords.col
                       << "," << sb.srcCoords.row << ") " << sb.srcPorts[i]
                       << " -> (" << sb.dstCoords.col << "," << sb.dstCoords.row
                       << ") " << sb.dstPorts[j]
                       << ", used_capacity = " << sb.usedCapacity[i][j]
                       << ", demand = " << sb.demand[i][j]
                       << ", over_capacity_count = " << sb.overCapacity[i][j]
                       << "\n");
          }
          // calculate total path length (across switchboxes)
          if (sb.srcCoords != sb.dstCoords) {
            totalPathLength += sb.usedCapacity[i][j];
          }
        }
      }
    }

#ifndef NDEBUG
    for (const auto &[PathEndPoint, switchSetting] : routingSolution) {
      LLVM_DEBUG(llvm::dbgs()
                 << "\t\t\tFlow starting at (" << PathEndPoint.tileLoc.col
                 << "," << PathEndPoint.tileLoc.row << "):\t");
    }
#endif
    LLVM_DEBUG(llvm::dbgs()
               << "\t\t---End findPaths iteration #" << iterationCount
               << " , illegal edges count = " << illegalEdges
               << ", total path length = " << totalPathLength << "---\n");
  } while (illegalEdges >
           0);  // continue iterations until a legal routing is found

  LLVM_DEBUG(llvm::dbgs() << "\t---End Pathfinder::findPaths---\n");
  return routingSolution;
}

/// Transform outputs produced by the router into representations (structs)
/// that directly map to stream switch configuration ops (soon-to-be aie-rt
/// calls). Namely pairs of (switchbox, internal connections).
std::map<TileLoc, std::vector<Connect>> emitConnections(
    const std::map<PathEndPoint, SwitchSettings> &flowSolutions,
    const PathEndPoint &srcPoint, const AMDAIEDeviceModel &deviceModel) {
  auto srcBundle = srcPoint.port.bundle;
  auto srcChannel = srcPoint.port.channel;
  TileLoc srcTileLoc = srcPoint.tileLoc;
  // the first sb isn't necessary here at all but it's just to agree with
  // ordering in mlir-aie tests (see
  // ConvertFlowsToInterconnect::matchAndRewrite).
  std::map<TileLoc, std::vector<Connect>> connections;
  auto addConnection = [&connections](const TileLoc &currSb,
                                      StrmSwPortType inBundle, int inIndex,
                                      StrmSwPortType outBundle, int outIndex,
                                      Connect::Interconnect op, uint8_t col = 0,
                                      uint8_t row = 0) {
    connections[currSb].emplace_back(Port{inBundle, inIndex},
                                     Port{outBundle, outIndex}, op, col, row);
  };
  SwitchSettings settings = flowSolutions.at(srcPoint);
  for (const auto &[curr, setting] : settings) {
    // Check the source (based on `srcTileLoc` and `srcBundle`) of the flow.
    // Shim DMAs/NOCs require special handling.
    std::optional<StrmSwPortType> newSrcBundle = std::nullopt;
    std::optional<int> newSrcChannel = std::nullopt;
    // TODO: must reserve N3, N7, S2, S3 for DMA connections
    if (std::optional<std::pair<StrmSwPortType, uint8_t>> mappedShimMuxPort =
            deviceModel.getShimMuxPortMappingForDmaOrNoc(srcBundle, srcChannel,
                                                         DMAChannelDir::MM2S);
        mappedShimMuxPort.has_value() && curr == srcTileLoc &&
        deviceModel.isShimNOCTile(srcTileLoc.col, srcTileLoc.row)) {
      newSrcBundle = mappedShimMuxPort->first;
      newSrcChannel = mappedShimMuxPort->second;
      // The connection is updated as: `srcBundle/srcChannel` ->
      // `newSrcBundle/newSrcChannel` -> `destBundle/destChannel`. The following
      // line establishes the first half of the connection; the second half will
      // be handled later.
      addConnection(curr, srcBundle, srcChannel, newSrcBundle.value(),
                    newSrcChannel.value(), Connect::Interconnect::SHIMMUX,
                    curr.col, curr.row);
    }

    assert(setting.srcs.size() == setting.dsts.size());
    for (size_t i = 0; i < setting.srcs.size(); i++) {
      Port src = setting.srcs[i];
      Port dst = setting.dsts[i];
      StrmSwPortType destBundle = dst.bundle;
      int destChannel = dst.channel;
      if (newSrcBundle.has_value() && newSrcChannel.has_value()) {
        // Complete the second half of `src.bundle/src.channel` ->
        // `newSrcBundle/newSrcChannel` -> `destBundle/destChannel`.
        // `getConnectingBundle` is used to update bundle direction from shim
        // mux to shim switchbox.
        addConnection(curr, getConnectingBundle(newSrcBundle.value()),
                      newSrcChannel.value(), destBundle, destChannel,
                      Connect::Interconnect::SWB, curr.col, curr.row);
      } else if (std::optional<std::pair<StrmSwPortType, uint8_t>>
                     mappedShimMuxPort =
                         deviceModel.getShimMuxPortMappingForDmaOrNoc(
                             destBundle, destChannel, DMAChannelDir::S2MM);
                 mappedShimMuxPort &&
                 deviceModel.isShimNOCTile(curr.col, curr.row)) {
        // Check for special shim connectivity at the destination (based on
        // `curr` and `destBundle`) of the flow. Shim DMAs/NOCs require special
        // handling.
        StrmSwPortType newDestBundle = mappedShimMuxPort->first;
        int newDestChannel = mappedShimMuxPort->second;
        // The connection is updated as: `src.bundle/src.channel` ->
        // `newDestBundle/newDestChannel` -> `destBundle/destChannel`.
        // `getConnectingBundle` is used to update bundle direction from shim
        // mux to shim switchbox.
        addConnection(curr, src.bundle, src.channel,
                      getConnectingBundle(newDestBundle), newDestChannel,
                      Connect::Interconnect::SWB, curr.col, curr.row);
        addConnection(curr, newDestBundle, newDestChannel, destBundle,
                      destChannel, Connect::Interconnect::SHIMMUX, curr.col,
                      curr.row);
      } else {
        // Otherwise, add the regular switchbox connection.
        addConnection(curr, src.bundle, src.channel, destBundle, destChannel,
                      Connect::Interconnect::SWB, curr.col, curr.row);
      }
    }
  }
  // Sort for deterministic order in IR.
  for (auto &[_, conns] : connections) std::sort(conns.begin(), conns.end());
  return connections;
}

bool existsPathToDest(const SwitchSettings &settings, TileLoc currTile,
                      StrmSwPortType currDestBundle, int currDestChannel,
                      TileLoc finalTile, StrmSwPortType finalDestBundle,
                      int finalDestChannel) {
  if ((currTile == finalTile) && (currDestBundle == finalDestBundle) &&
      (currDestChannel == finalDestChannel)) {
    return true;
  }

  StrmSwPortType neighbourSourceBundle;
  TileLoc neighbourTile{-1, -1};
  if (currDestBundle == StrmSwPortType::EAST) {
    neighbourSourceBundle = StrmSwPortType::WEST;
    neighbourTile = {currTile.col + 1, currTile.row};
  } else if (currDestBundle == StrmSwPortType::WEST) {
    neighbourSourceBundle = StrmSwPortType::EAST;
    neighbourTile = {currTile.col - 1, currTile.row};
  } else if (currDestBundle == StrmSwPortType::NORTH) {
    neighbourSourceBundle = StrmSwPortType::SOUTH;
    neighbourTile = {currTile.col, currTile.row + 1};
  } else if (currDestBundle == StrmSwPortType::SOUTH) {
    neighbourSourceBundle = StrmSwPortType::NORTH;
    neighbourTile = {currTile.col, currTile.row - 1};
  } else {
    return false;
  }
  assert(neighbourTile.col != -1 && neighbourTile.row != -1);

  int neighbourSourceChannel = currDestChannel;
  for (const auto &[sbNode, setting] : settings) {
    TileLoc tile = {sbNode.col, sbNode.row};
    if (tile == neighbourTile) {
      assert(setting.srcs.size() == setting.dsts.size());
      for (size_t i = 0; i < setting.srcs.size(); i++) {
        Port src = setting.srcs[i];
        Port dest = setting.dsts[i];
        if ((src.bundle == neighbourSourceBundle) &&
            (src.channel == neighbourSourceChannel)) {
          if (existsPathToDest(settings, neighbourTile, dest.bundle,
                               dest.channel, finalTile, finalDestBundle,
                               finalDestChannel)) {
            return true;
          }
        }
      }
    }
  }

  return false;
}

<<<<<<< HEAD
/// Update the mask value for all the IDs in the group.
void updateGroupMask(const PhysPort &slavePort, std::set<int> &group,
                     std::map<PhysPortAndID, int> &slaveMasks) {
  // Iterate over all the ID values in a group.If bit n-th (n <= 5) of an ID
  // value differs from bit n-th of another ID value, the bit position should be
  // "don't care", and we will set the mask bit of that position to 0.
  int mask[5] = {-1, -1, -1, -1, -1};
  for (int id : group) {
    for (int i = 0; i < 5; i++) {
      if (mask[i] == -1) {
        mask[i] = id >> i & 0x1;
      } else if (mask[i] != (id >> i & 0x1)) {
        // Found bit difference --> mark as "don't care".
        mask[i] = 2;
      }
    }
  }

  int maskValue = 0;
  for (int i = 4; i >= 0; i--) {
    if (mask[i] == 2) {
      // Don't care.
      mask[i] = 0;
    } else {
      mask[i] = 1;
    }
    maskValue = (maskValue << 1) + mask[i];
  }
  for (int id : group) slaveMasks[PhysPortAndID{slavePort, id}] = maskValue;
}

/// Sort groups primarily by the mask value. If the mask values are the same,
/// sort by the group itself.
=======
/// Generate the mask value for all the IDs in the group.
/// Iterate over all the ID values in a group. If the i-th bit (i <=
/// `numMaskBits`) of an ID value differs from the i-th bit of another ID value,
/// the bit position should be "don't care", and the mask value should be 0 at
/// that bit position. Otherwise, the mask value should be 1 at that bit
/// position.
///
/// Example:
/// Consider a group of IDs: {0x1, 0x2, 0x3} and `numMaskBits`=5. Counting from
/// the LSB,
/// - 1st bit of 0x1 is 1, 1st bit of 0x2 is 0, and 1st bit of 0x3 is 1;
/// - 2nd bit of 0x1 is 0, 2nd bit of 0x2 is 1, and 2nd bit of 0x3 is 1;
/// - 3rd bit of 0x1 is 0, 3rd bit of 0x2 is 0, and 3rd bit of 0x3 is 0;
/// - 4th bit of 0x1 is 0, 4th bit of 0x2 is 0, and 4th bit of 0x3 is 0;
/// - 5th bit of 0x1 is 0, 5th bit of 0x2 is 0, and 5th bit of 0x3 is 0.
/// Therefore, the 1st and 2nd bits of the mask value should be "don't care"
/// (marked as 0), and the 3rd, 4th and 5th bits of the mask value should be 1,
/// resulting in a final mask value of 0b11100(0x1C).
void updateGroupMask(const PhysPort &slavePort, std::set<uint32_t> &group,
                     std::map<PhysPortAndID, uint32_t> &slaveMasks,
                     uint32_t numMaskBits) {
  if (group.empty()) return;
  assert(numMaskBits <= 32 && "Invalid number of mask bits");
  // Initialize the mask value to all 1s.
  uint32_t mask = (numMaskBits == 32) ? ~0u : ((uint32_t)1 << numMaskBits) - 1;
  // Iterate through `group`, use XOR to find differing bits from `firstId`, and
  // set them as 0 in `mask`.
  uint32_t firstId = *group.begin();
  for (uint32_t id : group) mask = mask & ~(id ^ firstId);
  // Update the final mask value for all the IDs in the group.
  for (uint32_t id : group) slaveMasks[PhysPortAndID(slavePort, id)] = mask;
}

/// Sort groups by their size in ascending order. A smaller group size can
/// represent a stricter `packet_rule`, which should be placed first to prevent
/// other broader (less strict) rules from matching unintended IDs.
>>>>>>> 1f8ec3e1
///
/// Example:
/// Consider two slave groups, A and B, that share the same `physPort`
/// (i.e., the same `tileLoc`, `bundle`, and `channel`). These groups
/// will later be merged into a single `packet_rules` operation,
/// where each group contributes a `packet_rule` entry. The order
/// of these entries is critical because the first matching `packet_rule`
/// takes precedence.
///
/// - `Group A` contains IDs `{0x3, 0x4, 0x5}` with `mask = 0x18`,
///   and defines a `packet_rule`: `(ID & 0x18) == 0x00`.
/// - `Group B` contains ID `{0x2}` with `mask = 0x1F`,
///   and defines a `packet_rule`: `(ID & 0x1F) == 0x02`.
///
/// In this case, `Group B`'s `packet_rule` must precede `Group A`'s
/// within the `packet_rules` operation. Otherwise, ID `0x02`
/// would incorrectly match `(ID & 0x18) == 0x00`, leading to incorrect
/// behavior.
<<<<<<< HEAD
///
/// Sorting Rationale:
/// A larger mask can represent a stricter rule, as it constrains more bits.
/// Therefore, rules with larger masks should be placed first to prevent
/// broader (less strict) rules from matching unintended IDs.
void sortGroupsByMask(PhysPort slavePort, std::vector<std::set<int>> &groups,
                      const std::map<PhysPortAndID, int> &slaveMasks) {
  auto sortByMask = [&slaveMasks, &slavePort](auto &lhs, auto &rhs) {
    PhysPortAndID lhsSlavePort{slavePort, *lhs.begin()};
    PhysPortAndID rhsSlavePort{slavePort, *rhs.begin()};
    // Sort by mask in descending order.
    if (slaveMasks.at(lhsSlavePort) != slaveMasks.at(rhsSlavePort))
      return slaveMasks.at(lhsSlavePort) > slaveMasks.at(rhsSlavePort);
    // Sort by the group itself in ascending order.
    return lhs < rhs;
  };
  std::sort(groups.begin(), groups.end(), sortByMask);
=======
void sortGroupsBySize(SmallVector<std::set<uint32_t>> &groups) {
  auto sortBySize = [](auto &lhs, auto &rhs) {
    if (lhs.size() != rhs.size()) return lhs.size() < rhs.size();
    return lhs < rhs;
  };
  std::sort(groups.begin(), groups.end(), sortBySize);
>>>>>>> 1f8ec3e1
}

/// Verifies the correctness of ID groupings before putting them into a single
/// `packet_rules` set. Each group contributes a `packet_rule` entry, and this
/// function checks if any ID in a later group incorrectly matches a preceding
/// group's masked ID.
///
/// Example:
/// Consider three groups: A, B, and C.
/// - `Group A`: Contains IDs `{0x0}` with `mask = 0x1F`.
///   - Packet rule: `(ID & 0x1F) ?= (0x0 & 0x1F)`.
<<<<<<< HEAD
/// - `Group B`: Contains IDs `{0x1, 0x2, 0x3, 0x4, 0x5}` with `mask = 0x18`.
///   - Packet rule: `(ID & 0x18) ?= (0x1 & 0x18)`.
/// - `Group C`: Contains IDs `{0x6, 0x7}` with `mask = 0x18`.
///   - Packet rule: `(ID & 0x18) ?= (0x6 & 0x18)`.
///
/// ID `0x6` belongs to `Group C`, however, due to the limitation of masking, it
/// matches both Group B and Group C's rules. Since Group B precedes Group C,
/// and `packet_rule` entries are evaluated in order, the function returns
/// `false` to indicate an invalid grouping.
bool verifyGroupsByMask(PhysPort slavePort,
                        const std::vector<std::set<int>> &groups,
                        const std::map<PhysPortAndID, int> &slaveMasks) {
  for (size_t i = 0; i < groups.size(); ++i) {
    int iPktId = *groups[i].begin();
    int iMask = slaveMasks.at({slavePort, iPktId});
    int iMaskedId = iPktId & iMask;
    for (size_t j = i + 1; j < groups.size(); ++j) {
      for (int jPktId : groups[j]) {
=======
/// - `Group B`: Contains IDs `{0x6, 0x7}` with `mask = 0x18`.
///   - Packet rule: `(ID & 0x18) ?= (0x6 & 0x18)`.
/// - `Group C`: Contains IDs `{0x1, 0x2, 0x3, 0x4, 0x5}` with `mask = 0x18`.
///   - Packet rule: `(ID & 0x18) ?= (0x1 & 0x18)`.
///
/// ID `0x1` belongs to `Group C`, however, due to the limitation of masking, it
/// matches both `Group B` and `C`'s rules. Since `Group B` precedes `Group C`,
/// and `packet_rule` entries are evaluated in order, the function returns
/// `false` to indicate an invalid grouping.
bool verifyGroupsByMask(PhysPort slavePort,
                        const SmallVector<std::set<uint32_t>> &groups,
                        const std::map<PhysPortAndID, uint32_t> &slaveMasks) {
  for (size_t i = 0; i < groups.size(); ++i) {
    uint32_t iPktId = *groups[i].begin();
    uint32_t iMask = slaveMasks.at(PhysPortAndID(slavePort, iPktId));
    uint32_t iMaskedId = iPktId & iMask;
    for (size_t j = i + 1; j < groups.size(); ++j) {
      for (uint32_t jPktId : groups[j]) {
>>>>>>> 1f8ec3e1
        if ((jPktId & iMask) == iMaskedId) return false;
      }
    }
  }
  return true;
}

std::tuple<SlaveGroupsT, SlaveMasksT> emitSlaveGroupsAndMasksRoutingConfig(
    ArrayRef<PhysPortAndID> slavePorts, const PacketFlowMapT &packetFlows,
<<<<<<< HEAD
    ArrayRef<PhysPortAndID> existingSlavePorts,
    const PacketFlowMapT &existingPacketFlows) {
=======
    uint32_t numMaskBits) {
>>>>>>> 1f8ec3e1
  // Convert packet flow map into a map from src 'port and id's to destination
  // ports, so that multiple flows with different packet IDs, but the same
  // ports, can be merged.
  DenseMap<PhysPortAndID, llvm::SetVector<PhysPort>> physPortAndIDToPhysPort;
  // Put existing packet flows with the new ones together, with existing ones
  // first to respect their relative order.
  PacketFlowMapT allPacketFlows = existingPacketFlows;
  allPacketFlows.insert(packetFlows.begin(), packetFlows.end());
  for (auto &&[src, dsts] : allPacketFlows) {
    SmallVector<PhysPort> physPorts =
        llvm::map_to_vector(dsts, [](const PhysPortAndID &physPortAndID) {
          return physPortAndID.physPort;
        });
    physPortAndIDToPhysPort[src].insert(physPorts.begin(), physPorts.end());
  }
  // `slaveGroups` maps a slave port to groups of packet IDs. The groups will be
  // later used for generating `packet_rules`.
  SlaveGroupsT slaveGroups;
<<<<<<< HEAD
  SlaveMasksT slaveMasks;
  // Put existing slave ports with the new ones together, with existing ones
  // first to respect their relative order.
  SmallVector<PhysPortAndID> workList(existingSlavePorts.begin(),
                                      existingSlavePorts.end());
  workList.append(slavePorts.begin(), slavePorts.end());
  while (!workList.empty()) {
    PhysPortAndID slave1 = workList.pop_back_val();
    std::optional<int> matchedGroupIdx;
    // Try to find a matching group that can be merged with.
    std::vector<std::set<int>> &groups = slaveGroups[slave1.physPort];
    for (size_t i = 0; i < groups.size(); ++i) {
      PhysPortAndID slave2 = {slave1.physPort, *groups[i].begin()};
=======
  // `slaveMasks` maps a slave port and packet ID to a mask value, used for
  // `packet_rule` entries.
  SlaveMasksT slaveMasks;
  // Start the grouping process by iterating over all `slavePorts`. Grouping
  // as many as possible to reduce the number of `packet_rule` entries.
  SmallVector<PhysPortAndID> workList(slavePorts.begin(), slavePorts.end());
  while (!workList.empty()) {
    PhysPortAndID slave1 = workList.pop_back_val();
    // Try to find a matching group that can be merged with.
    std::optional<uint32_t> matchedGroupIdx;
    SmallVector<std::set<uint32_t>> &groups = slaveGroups[slave1.physPort];
    for (size_t i = 0; i < groups.size(); ++i) {
      PhysPortAndID slave2(slave1.physPort, *groups[i].begin());
      // Can be merged if `slave1` and `slave2` share the same destinations.
>>>>>>> 1f8ec3e1
      const llvm::SetVector<PhysPort> &dests1 =
          physPortAndIDToPhysPort.at(slave1);
      const llvm::SetVector<PhysPort> &dests2 =
          physPortAndIDToPhysPort.at(slave2);
      if (dests1.size() != dests2.size()) continue;
      if (std::all_of(dests1.begin(), dests1.end(),
                      [&dests2](const PhysPort &dest1) {
                        return dests2.count(dest1);
                      })) {
        // Found a matching group.
        matchedGroupIdx = i;
        break;
      }
    }
    // Attempt to merge, and verify that the merged group is still valid.
    if (matchedGroupIdx.has_value()) {
      // Make a copy of the groups in case the merge is invalid.
<<<<<<< HEAD
      std::vector<std::set<int>> groupsCopy = groups;
      std::set<int> &group = groups[matchedGroupIdx.value()];
      // Merge `slave1.id` into the group.
      group.insert(slave1.id);
      updateGroupMask(slave1.physPort, group, slaveMasks);
      sortGroupsByMask(slave1.physPort, groups, slaveMasks);
=======
      SmallVector<std::set<uint32_t>> groupsCopy = groups;
      std::set<uint32_t> &group = groups[matchedGroupIdx.value()];
      // Merge `slave1.id` into the group.
      group.insert(slave1.id);
      updateGroupMask(slave1.physPort, group, slaveMasks, numMaskBits);
      sortGroupsBySize(groups);
>>>>>>> 1f8ec3e1
      // If the merge is valid, simply continue the while loop on `workList`.
      if (verifyGroupsByMask(slave1.physPort, groups, slaveMasks)) continue;
      // Not a valid merge, so revert the changes on `groups` and `slaveMasks`.
      slaveGroups[slave1.physPort] = groupsCopy;
<<<<<<< HEAD
      updateGroupMask(slave1.physPort, group, slaveMasks);
    }
    // No matching group was found, create a new group.
    std::set<int> group = {slave1.id};
    groups.emplace_back(group);
    updateGroupMask(slave1.physPort, group, slaveMasks);
    sortGroupsByMask(slave1.physPort, groups, slaveMasks);
=======
      updateGroupMask(slave1.physPort, group, slaveMasks, numMaskBits);
    }
    // No mergeable group, create a new group instead.
    std::set<uint32_t> group = {static_cast<uint32_t>(slave1.id)};
    groups.emplace_back(group);
    updateGroupMask(slave1.physPort, group, slaveMasks, numMaskBits);
    sortGroupsBySize(groups);
>>>>>>> 1f8ec3e1
  }
  return std::make_tuple(slaveGroups, slaveMasks);
}

/// Given switchbox configuration data produced by the router, emit
/// configuration data for packet routing along those same switchboxes.
FailureOr<std::tuple<MasterSetsT, SlaveAMSelsT>> emitPacketRoutingConfiguration(
    const AMDAIEDeviceModel &deviceModel, const PacketFlowMapT &packetFlows,
    const PacketFlowMapT &existingPacketFlows) {
  // The generator for finding `(arbiter, msel)` pairs for packet flow
  // connections.
  AMSelGenerator amselGenerator;

  // Put existing packet flows with the new ones together, with existing ones
  // first to respect their relative order.
  SmallVector<std::pair<PhysPortAndID, llvm::SetVector<PhysPortAndID>>>
      sortedPacketFlows(existingPacketFlows.begin(), existingPacketFlows.end());
  size_t existingPacketFlowsSize = existingPacketFlows.size();
  sortedPacketFlows.append(packetFlows.begin(), packetFlows.end());

  // Sort for deterministic AMSel allocation.
  // Note that `first.id` is intentionally excluded from the sorting key.
  // This is because `existingPacketFlows` may contain a superset of actual
  // packet IDs, as they are inferred from packet rule masks and values.
  // Including `first.id` in the comparison could lead to inconsistent
  // ordering between multiple runs of the router.
  auto sortByLocPortPktid = [](const auto &lhs, const auto &rhs) {
    return std::tuple(lhs.first.physPort.tileLoc.col,
                      lhs.first.physPort.tileLoc.row, lhs.first.physPort.port,
                      std::vector(lhs.second.begin(), lhs.second.end())) <
           std::tuple(rhs.first.physPort.tileLoc.col,
                      rhs.first.physPort.tileLoc.row, rhs.first.physPort.port,
                      std::vector(rhs.second.begin(), rhs.second.end()));
  };
  // Existing flows and new flows are sorted separately to maintain their
  // relative order within their respective groups.
  std::sort(sortedPacketFlows.begin(),
            sortedPacketFlows.begin() + existingPacketFlowsSize,
            sortByLocPortPktid);
  std::sort(sortedPacketFlows.begin() + existingPacketFlowsSize,
            sortedPacketFlows.end(), sortByLocPortPktid);

  // A map from Tile and master selectValue to the ports targeted by that
  // master select.
  std::map<std::pair<TileLoc, std::pair<uint8_t, uint8_t>>, std::set<Port>>
      masterAMSels;
  SlaveAMSelsT slaveAMSels;
  for (const auto &[physPortAndID, packetFlowports] : sortedPacketFlows) {
    // The Source Tile of the flow
    TileLoc tileLoc = physPortAndID.physPort.tileLoc;
    // Make sure the generator for the tile is initialized with the correct
    // number of arbiters and msels.
    uint8_t numArbiters =
        1 + deviceModel.getStreamSwitchArbiterMax(tileLoc.col, tileLoc.row);
    uint8_t numMSels =
        1 + deviceModel.getStreamSwitchMSelMax(tileLoc.col, tileLoc.row);
    amselGenerator.initTileIfNotExists(tileLoc, numArbiters, numMSels);
    SmallVector<PhysPortAndID> dstPorts(packetFlowports.begin(),
                                        packetFlowports.end());
    if (failed(
            amselGenerator.addConnection(tileLoc, physPortAndID, dstPorts))) {
      return failure();
    }
  }
  if (failed(amselGenerator.solve())) return failure();

  for (const auto &[physPortAndID, packetFlowports] : sortedPacketFlows) {
    // The Source Tile of the flow
    TileLoc tileLoc = physPortAndID.physPort.tileLoc;
    std::optional<std::pair<uint8_t, uint8_t>> maybeAMSel =
        amselGenerator.getAMSel(tileLoc, physPortAndID);
    if (!maybeAMSel) return failure();
    auto [arbiter, msel] = maybeAMSel.value();

    for (PhysPortAndID dest : packetFlowports) {
      masterAMSels[{tileLoc, {arbiter, msel}}].insert(dest.physPort.port);
    }
    slaveAMSels[physPortAndID] = {arbiter, msel};
  }

  // Compute the master set IDs
  MasterSetsT mastersets;
  for (const auto &[physPort, ports] : masterAMSels) {
    for (Port port : ports) {
      mastersets[PhysPort{physPort.first, port, PhysPort::Direction::DST}]
          .push_back(physPort.second);
    }
  }

  // sort for deterministic IR output
  for (auto &[_, amsels] : mastersets) std::sort(amsels.begin(), amsels.end());
  return std::make_tuple(mastersets, slaveAMSels);
}

/// ============================= BEGIN ==================================
/// ================== stringification utils =============================
/// ======================================================================

std::string to_string(const PhysPort::Direction &direction) {
  switch (direction) {
    STRINGIFY_ENUM_CASE(PhysPort::Direction::SRC)
    STRINGIFY_ENUM_CASE(PhysPort::Direction::DST)
  }
  llvm::report_fatal_error("Unhandled PhysPortDirection case");
}

std::string to_string(const SwitchSetting &setting) {
  return "SwitchSetting(" +
         llvm::join(
             llvm::map_range(setting.srcs,
                             [](const Port &port) { return to_string(port); }),
             ", ") +
         +" -> " + "{" +
         llvm::join(
             llvm::map_range(setting.dsts,
                             [](const Port &port) { return to_string(port); }),
             ", ") +
         "})";
}

std::string to_string(const SwitchSettings &settings) {
  return "SwitchSettings(" +
         llvm::join(llvm::map_range(
                        llvm::make_range(settings.begin(), settings.end()),
                        [](const llvm::detail::DenseMapPair<TileLoc,
                                                            SwitchSetting> &p) {
                          return to_string(p.getFirst()) + ": " +
                                 to_string(p.getSecond());
                        }),
                    ", ") +
         ")";
}

STRINGIFY_2TUPLE_STRUCT(Port, bundle, channel)
STRINGIFY_2TUPLE_STRUCT(Connect, src, dst)
STRINGIFY_2TUPLE_STRUCT(PathEndPoint, tileLoc, port)
STRINGIFY_3TUPLE_STRUCT(PhysPort, tileLoc, port, direction)
STRINGIFY_2TUPLE_STRUCT(PhysPortAndID, physPort, id)

BOTH_OSTREAM_OPS_FORALL_ROUTER_TYPES(OSTREAM_OP_DEFN, BOTH_OSTREAM_OP)

}  // namespace mlir::iree_compiler::AMDAIE<|MERGE_RESOLUTION|>--- conflicted
+++ resolved
@@ -852,41 +852,6 @@
   return false;
 }
 
-<<<<<<< HEAD
-/// Update the mask value for all the IDs in the group.
-void updateGroupMask(const PhysPort &slavePort, std::set<int> &group,
-                     std::map<PhysPortAndID, int> &slaveMasks) {
-  // Iterate over all the ID values in a group.If bit n-th (n <= 5) of an ID
-  // value differs from bit n-th of another ID value, the bit position should be
-  // "don't care", and we will set the mask bit of that position to 0.
-  int mask[5] = {-1, -1, -1, -1, -1};
-  for (int id : group) {
-    for (int i = 0; i < 5; i++) {
-      if (mask[i] == -1) {
-        mask[i] = id >> i & 0x1;
-      } else if (mask[i] != (id >> i & 0x1)) {
-        // Found bit difference --> mark as "don't care".
-        mask[i] = 2;
-      }
-    }
-  }
-
-  int maskValue = 0;
-  for (int i = 4; i >= 0; i--) {
-    if (mask[i] == 2) {
-      // Don't care.
-      mask[i] = 0;
-    } else {
-      mask[i] = 1;
-    }
-    maskValue = (maskValue << 1) + mask[i];
-  }
-  for (int id : group) slaveMasks[PhysPortAndID{slavePort, id}] = maskValue;
-}
-
-/// Sort groups primarily by the mask value. If the mask values are the same,
-/// sort by the group itself.
-=======
 /// Generate the mask value for all the IDs in the group.
 /// Iterate over all the ID values in a group. If the i-th bit (i <=
 /// `numMaskBits`) of an ID value differs from the i-th bit of another ID value,
@@ -923,7 +888,6 @@
 /// Sort groups by their size in ascending order. A smaller group size can
 /// represent a stricter `packet_rule`, which should be placed first to prevent
 /// other broader (less strict) rules from matching unintended IDs.
->>>>>>> 1f8ec3e1
 ///
 /// Example:
 /// Consider two slave groups, A and B, that share the same `physPort`
@@ -942,32 +906,12 @@
 /// within the `packet_rules` operation. Otherwise, ID `0x02`
 /// would incorrectly match `(ID & 0x18) == 0x00`, leading to incorrect
 /// behavior.
-<<<<<<< HEAD
-///
-/// Sorting Rationale:
-/// A larger mask can represent a stricter rule, as it constrains more bits.
-/// Therefore, rules with larger masks should be placed first to prevent
-/// broader (less strict) rules from matching unintended IDs.
-void sortGroupsByMask(PhysPort slavePort, std::vector<std::set<int>> &groups,
-                      const std::map<PhysPortAndID, int> &slaveMasks) {
-  auto sortByMask = [&slaveMasks, &slavePort](auto &lhs, auto &rhs) {
-    PhysPortAndID lhsSlavePort{slavePort, *lhs.begin()};
-    PhysPortAndID rhsSlavePort{slavePort, *rhs.begin()};
-    // Sort by mask in descending order.
-    if (slaveMasks.at(lhsSlavePort) != slaveMasks.at(rhsSlavePort))
-      return slaveMasks.at(lhsSlavePort) > slaveMasks.at(rhsSlavePort);
-    // Sort by the group itself in ascending order.
-    return lhs < rhs;
-  };
-  std::sort(groups.begin(), groups.end(), sortByMask);
-=======
 void sortGroupsBySize(SmallVector<std::set<uint32_t>> &groups) {
   auto sortBySize = [](auto &lhs, auto &rhs) {
     if (lhs.size() != rhs.size()) return lhs.size() < rhs.size();
     return lhs < rhs;
   };
   std::sort(groups.begin(), groups.end(), sortBySize);
->>>>>>> 1f8ec3e1
 }
 
 /// Verifies the correctness of ID groupings before putting them into a single
@@ -979,26 +923,6 @@
 /// Consider three groups: A, B, and C.
 /// - `Group A`: Contains IDs `{0x0}` with `mask = 0x1F`.
 ///   - Packet rule: `(ID & 0x1F) ?= (0x0 & 0x1F)`.
-<<<<<<< HEAD
-/// - `Group B`: Contains IDs `{0x1, 0x2, 0x3, 0x4, 0x5}` with `mask = 0x18`.
-///   - Packet rule: `(ID & 0x18) ?= (0x1 & 0x18)`.
-/// - `Group C`: Contains IDs `{0x6, 0x7}` with `mask = 0x18`.
-///   - Packet rule: `(ID & 0x18) ?= (0x6 & 0x18)`.
-///
-/// ID `0x6` belongs to `Group C`, however, due to the limitation of masking, it
-/// matches both Group B and Group C's rules. Since Group B precedes Group C,
-/// and `packet_rule` entries are evaluated in order, the function returns
-/// `false` to indicate an invalid grouping.
-bool verifyGroupsByMask(PhysPort slavePort,
-                        const std::vector<std::set<int>> &groups,
-                        const std::map<PhysPortAndID, int> &slaveMasks) {
-  for (size_t i = 0; i < groups.size(); ++i) {
-    int iPktId = *groups[i].begin();
-    int iMask = slaveMasks.at({slavePort, iPktId});
-    int iMaskedId = iPktId & iMask;
-    for (size_t j = i + 1; j < groups.size(); ++j) {
-      for (int jPktId : groups[j]) {
-=======
 /// - `Group B`: Contains IDs `{0x6, 0x7}` with `mask = 0x18`.
 ///   - Packet rule: `(ID & 0x18) ?= (0x6 & 0x18)`.
 /// - `Group C`: Contains IDs `{0x1, 0x2, 0x3, 0x4, 0x5}` with `mask = 0x18`.
@@ -1017,7 +941,6 @@
     uint32_t iMaskedId = iPktId & iMask;
     for (size_t j = i + 1; j < groups.size(); ++j) {
       for (uint32_t jPktId : groups[j]) {
->>>>>>> 1f8ec3e1
         if ((jPktId & iMask) == iMaskedId) return false;
       }
     }
@@ -1027,12 +950,8 @@
 
 std::tuple<SlaveGroupsT, SlaveMasksT> emitSlaveGroupsAndMasksRoutingConfig(
     ArrayRef<PhysPortAndID> slavePorts, const PacketFlowMapT &packetFlows,
-<<<<<<< HEAD
     ArrayRef<PhysPortAndID> existingSlavePorts,
-    const PacketFlowMapT &existingPacketFlows) {
-=======
-    uint32_t numMaskBits) {
->>>>>>> 1f8ec3e1
+    const PacketFlowMapT &existingPacketFlows, uint32_t numMaskBits) {
   // Convert packet flow map into a map from src 'port and id's to destination
   // ports, so that multiple flows with different packet IDs, but the same
   // ports, can be merged.
@@ -1051,7 +970,8 @@
   // `slaveGroups` maps a slave port to groups of packet IDs. The groups will be
   // later used for generating `packet_rules`.
   SlaveGroupsT slaveGroups;
-<<<<<<< HEAD
+  // `slaveMasks` maps a slave port and packet ID to a mask value, used for
+  // `packet_rule` entries.
   SlaveMasksT slaveMasks;
   // Put existing slave ports with the new ones together, with existing ones
   // first to respect their relative order.
@@ -1060,27 +980,12 @@
   workList.append(slavePorts.begin(), slavePorts.end());
   while (!workList.empty()) {
     PhysPortAndID slave1 = workList.pop_back_val();
-    std::optional<int> matchedGroupIdx;
-    // Try to find a matching group that can be merged with.
-    std::vector<std::set<int>> &groups = slaveGroups[slave1.physPort];
-    for (size_t i = 0; i < groups.size(); ++i) {
-      PhysPortAndID slave2 = {slave1.physPort, *groups[i].begin()};
-=======
-  // `slaveMasks` maps a slave port and packet ID to a mask value, used for
-  // `packet_rule` entries.
-  SlaveMasksT slaveMasks;
-  // Start the grouping process by iterating over all `slavePorts`. Grouping
-  // as many as possible to reduce the number of `packet_rule` entries.
-  SmallVector<PhysPortAndID> workList(slavePorts.begin(), slavePorts.end());
-  while (!workList.empty()) {
-    PhysPortAndID slave1 = workList.pop_back_val();
     // Try to find a matching group that can be merged with.
     std::optional<uint32_t> matchedGroupIdx;
     SmallVector<std::set<uint32_t>> &groups = slaveGroups[slave1.physPort];
     for (size_t i = 0; i < groups.size(); ++i) {
       PhysPortAndID slave2(slave1.physPort, *groups[i].begin());
       // Can be merged if `slave1` and `slave2` share the same destinations.
->>>>>>> 1f8ec3e1
       const llvm::SetVector<PhysPort> &dests1 =
           physPortAndIDToPhysPort.at(slave1);
       const llvm::SetVector<PhysPort> &dests2 =
@@ -1098,34 +1003,16 @@
     // Attempt to merge, and verify that the merged group is still valid.
     if (matchedGroupIdx.has_value()) {
       // Make a copy of the groups in case the merge is invalid.
-<<<<<<< HEAD
-      std::vector<std::set<int>> groupsCopy = groups;
-      std::set<int> &group = groups[matchedGroupIdx.value()];
-      // Merge `slave1.id` into the group.
-      group.insert(slave1.id);
-      updateGroupMask(slave1.physPort, group, slaveMasks);
-      sortGroupsByMask(slave1.physPort, groups, slaveMasks);
-=======
       SmallVector<std::set<uint32_t>> groupsCopy = groups;
       std::set<uint32_t> &group = groups[matchedGroupIdx.value()];
       // Merge `slave1.id` into the group.
       group.insert(slave1.id);
       updateGroupMask(slave1.physPort, group, slaveMasks, numMaskBits);
       sortGroupsBySize(groups);
->>>>>>> 1f8ec3e1
       // If the merge is valid, simply continue the while loop on `workList`.
       if (verifyGroupsByMask(slave1.physPort, groups, slaveMasks)) continue;
       // Not a valid merge, so revert the changes on `groups` and `slaveMasks`.
       slaveGroups[slave1.physPort] = groupsCopy;
-<<<<<<< HEAD
-      updateGroupMask(slave1.physPort, group, slaveMasks);
-    }
-    // No matching group was found, create a new group.
-    std::set<int> group = {slave1.id};
-    groups.emplace_back(group);
-    updateGroupMask(slave1.physPort, group, slaveMasks);
-    sortGroupsByMask(slave1.physPort, groups, slaveMasks);
-=======
       updateGroupMask(slave1.physPort, group, slaveMasks, numMaskBits);
     }
     // No mergeable group, create a new group instead.
@@ -1133,7 +1020,6 @@
     groups.emplace_back(group);
     updateGroupMask(slave1.physPort, group, slaveMasks, numMaskBits);
     sortGroupsBySize(groups);
->>>>>>> 1f8ec3e1
   }
   return std::make_tuple(slaveGroups, slaveMasks);
 }
