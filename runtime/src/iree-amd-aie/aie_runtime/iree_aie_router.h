--- conflicted
+++ resolved
@@ -137,12 +137,6 @@
 // A map from a switchbox output (physical) port to the number of that port.
 using MasterSetsT =
     std::map<PhysPort, std::vector<std::pair<uint8_t, uint8_t>>>;
-<<<<<<< HEAD
-// A map from a slave port to the groups of packet id. Ids belonging to the same
-// group will be lowered together to a single packet rule entry.
-using SlaveGroupsT = std::map<PhysPort, std::vector<std::set<int>>>;
-using SlaveMasksT = std::map<PhysPortAndID, int>;
-=======
 /// Maps a slave port to groups of packet IDs.
 /// Groups associated with the same slave port will be lowered together into a
 /// `packet_rules` operation.
@@ -150,7 +144,6 @@
 /// entry.
 using SlaveGroupsT = std::map<PhysPort, SmallVector<std::set<uint32_t>>>;
 using SlaveMasksT = std::map<PhysPortAndID, uint32_t>;
->>>>>>> 1f8ec3e1
 using SlaveAMSelsT = std::map<PhysPortAndID, std::pair<uint8_t, uint8_t>>;
 using ConnectionAndFlowIDT = std::pair<Connect, int>;
 using TileLocToConnectionFlowIDT =
@@ -159,12 +152,8 @@
 
 std::tuple<SlaveGroupsT, SlaveMasksT> emitSlaveGroupsAndMasksRoutingConfig(
     ArrayRef<PhysPortAndID> slavePorts, const PacketFlowMapT &packetFlows,
-<<<<<<< HEAD
     ArrayRef<PhysPortAndID> existingSlavePorts,
-    const PacketFlowMapT &existingPacketFlows);
-=======
-    uint32_t numMaskBits);
->>>>>>> 1f8ec3e1
+    const PacketFlowMapT &existingPacketFlows, uint32_t numMaskBits);
 
 FailureOr<std::tuple<MasterSetsT, SlaveAMSelsT>> emitPacketRoutingConfiguration(
     const AMDAIEDeviceModel &deviceModel, const PacketFlowMapT &packetFlows,
