# Copyright 2023 The IREE Authors
#
# Licensed under the Apache License v2.0 with LLVM Exceptions.
# See https://llvm.org/LICENSE.txt for license information.
# SPDX-License-Identifier: Apache-2.0 WITH LLVM-exception

iree_lit_test_suite(
  NAME
    lit
  SRCS
<<<<<<< HEAD
    "matmul_fill_static.mlir"
    "matmul_fill_static_i32.mlir"
    "matmul_fill_static_i32_config.mlir"
=======
    "pack_pipeline_e2e.mlir"
    "pad_pipeline_e2e.mlir"
>>>>>>> 89361beb
  TOOLS
    ${IREE_LLD_TARGET}
    FileCheck
    iree-opt
    iree-compile
  DATA
    matmul_fill_spec_pad.mlir
)<|MERGE_RESOLUTION|>--- conflicted
+++ resolved
@@ -8,14 +8,11 @@
   NAME
     lit
   SRCS
-<<<<<<< HEAD
     "matmul_fill_static.mlir"
     "matmul_fill_static_i32.mlir"
     "matmul_fill_static_i32_config.mlir"
-=======
     "pack_pipeline_e2e.mlir"
     "pad_pipeline_e2e.mlir"
->>>>>>> 89361beb
   TOOLS
     ${IREE_LLD_TARGET}
     FileCheck
