--- conflicted
+++ resolved
@@ -227,11 +227,7 @@
 /// Get the string representation from the affine map
 FailureOr<std::string> applyExpr(AffineExpr expr,
                                  ArrayRef<std::string> operands) {
-<<<<<<< HEAD
-  if (auto binaryOpMap = dyn_cast<AffineBinaryOpExpr>(expr)) {
-=======
   if (auto binaryOpMap = llvm::dyn_cast<AffineBinaryOpExpr>(expr)) {
->>>>>>> a5acc046
     FailureOr<std::string> lhsString =
         applyExpr(binaryOpMap.getLHS(), operands);
     FailureOr<std::string> rhsString =
@@ -250,17 +246,10 @@
     return std::string("(") + lhsString.value() + " * " + rhsString.value() +
            ")";
   }
-<<<<<<< HEAD
-  if (auto constExpr = dyn_cast<AffineConstantExpr>(expr)) {
-    return std::to_string(constExpr.getValue());
-  }
-  if (auto dimExpr = dyn_cast<AffineDimExpr>(expr)) {
-=======
   if (auto constExpr = llvm::dyn_cast<AffineConstantExpr>(expr)) {
     return std::to_string(constExpr.getValue());
   }
   if (auto dimExpr = llvm::dyn_cast<AffineDimExpr>(expr)) {
->>>>>>> a5acc046
     return operands[dimExpr.getPosition()];
   }
   return failure();
