--- conflicted
+++ resolved
@@ -19,36 +19,22 @@
 
 namespace {
 
-<<<<<<< HEAD
-// Utility to retrieve a TileOp from a vector of tile values, while doing
-// appropriate verifications.
-=======
 /// Utility to retrieve a TileOp from a vector of tile values, while doing
 /// appropriate verifications.
 template <CopyOpOperateOn OperateOn>
->>>>>>> e0e5e30a
 FailureOr<AMDAIE::TileOp> getGeneratorTileOp(
     AMDAIE::NpuDmaCpyNdOp &npuDmaOp,
     DenseMap<Value, ChannelBdIdGenerator> &shimTileToGeneratorMap) {
   SmallVector<Value> tiles;
-<<<<<<< HEAD
-  if (npuDmaOp.getSource()) {
-=======
   if constexpr (OperateOn == CopyOpOperateOn::Source) {
->>>>>>> e0e5e30a
     auto logicalObjFifo =
         dyn_cast_if_present<AMDAIE::LogicalObjFifoOpInterface>(
             npuDmaOp.getSource().getDefiningOp());
     if (!logicalObjFifo)
       return npuDmaOp.emitOpError() << "expected a source logical objectFifo";
     tiles = logicalObjFifo.getTiles();
-<<<<<<< HEAD
-  }
-  if (npuDmaOp.getTarget()) {
-=======
 
   } else if constexpr (OperateOn == CopyOpOperateOn::Target) {
->>>>>>> e0e5e30a
     auto logicalObjFifo =
         dyn_cast_if_present<AMDAIE::LogicalObjectFifoFromMemrefOp>(
             npuDmaOp.getTarget().getDefiningOp());
@@ -56,22 +42,6 @@
       return npuDmaOp.emitOpError()
              << "expected a target `amdaie.logicalobjectfifo.from_memref`";
     tiles = logicalObjFifo.getTiles();
-<<<<<<< HEAD
-  }
-  if (tiles.size() != 1) {
-    if (tiles.empty()) {
-      return npuDmaOp.emitOpError() << "no tiles found";
-    } else {
-      return npuDmaOp.emitOpError()
-             << "operating on multiple tiles is not supported";
-    }
-  }
-  Value tile = tiles[0];
-  if (!shimTileToGeneratorMap.contains(tile)) {
-    return npuDmaOp.emitOpError()
-           << "no channel BD ID generator found for tile: " << tile;
-  }
-=======
   } else {
     return npuDmaOp.emitOpError()
            << "Function can only operate on Source or Target";
@@ -86,126 +56,11 @@
     return npuDmaOp.emitOpError()
            << "no channel BD ID generator found for tile: " << tile;
 
->>>>>>> e0e5e30a
   auto tileOp = dyn_cast_if_present<AMDAIE::TileOp>(tile.getDefiningOp());
   if (!tileOp) return npuDmaOp.emitOpError() << "no tile op found";
   return tileOp;
 };
 
-<<<<<<< HEAD
-// Check if the DMA operation is in the innermost loop of controlcode.
-bool isInMostInnerLoop(AMDAIE::NpuDmaCpyNdOp op) {
-  auto parentLoop = op->getParentOfType<scf::ForOp>();
-  if (!parentLoop) {
-    return false;
-  }
-  bool hasNestedLoop = false;
-  parentLoop.walk([&](scf::ForOp nestedLoop) {
-    if (nestedLoop != parentLoop) {
-      hasNestedLoop = true;
-    }
-  });
-  return !hasNestedLoop;
-}
-
-// Count the number of BD IDs needed per loop iteration,
-// so that we know where to start the BD ID for the next iteration.
-uint32_t countBdIdPerLoopIteration(
-    scf::ForOp loop, AMDAIE::TileOp tileOp,
-    DenseMap<Value, ChannelBdIdGenerator> &shimTileToGeneratorMap) {
-  uint32_t count = 0;
-  loop.walk([&](AMDAIE::NpuDmaCpyNdOp dmaOp) {
-    if (dmaOp.getSource() || dmaOp.getTarget()) {
-      FailureOr<AMDAIE::TileOp> tile =
-          getGeneratorTileOp(dmaOp, shimTileToGeneratorMap);
-      if (succeeded(tile) && *tile == tileOp) {
-        count++;
-      }
-    }
-  });
-  return count;
-}
-
-FailureOr<AMDAIE::BdIdOp> getBdIdOp(
-    IRRewriter &rewriter, AMDAIE::NpuDmaCpyNdOp &npuDmaOp,
-    DenseMap<Value, ChannelBdIdGenerator> &shimTileToGeneratorMap,
-    DenseMap<TileOp, uint32_t> &tileToBdIdOffsetMap,
-    DenseMap<TileOp, uint32_t> &tileToBdIdSizeMap, uint32_t channel) {
-  FailureOr<AMDAIE::TileOp> tileOp =
-      getGeneratorTileOp(npuDmaOp, shimTileToGeneratorMap);
-  if (failed(tileOp)) return failure();
-
-  ChannelBdIdGenerator &generator = shimTileToGeneratorMap[tileOp->getResult()];
-  std::optional<uint32_t> bdId =
-      generator.getAndAssignBdId(channel, BdIdAssignmentMode::Incremental);
-  if (!bdId) return failure();
-  AMDAIE::BdIdOp bdIdOp;
-  rewriter.setInsertionPoint(npuDmaOp);
-  if (isInMostInnerLoop(npuDmaOp)) {
-    // If the DMA is in the innermost loop, assign a BD ID using the
-    // semi-affine expression:
-    // `(iv * step + bdId - offset) % size + offset`,
-    // `step` represents the number of BD IDs needed per loop iteration,
-    // `bdId` is the BD ID assigned by the generator,
-    // `offset` is the BD ID assigned to the first DMA in the loop,
-    // `size` is the number of BD IDs available.
-    if (!tileToBdIdOffsetMap.contains(*tileOp))
-      tileToBdIdOffsetMap[*tileOp] = bdId.value();
-    // plus one because one BD ID is just assigned in this function.
-    if (!tileToBdIdSizeMap.contains(*tileOp))
-      tileToBdIdSizeMap[*tileOp] = generator.getAvailableBdIdNum(channel) + 1;
-    auto loop = npuDmaOp->getParentOfType<scf::ForOp>();
-    uint32_t bdIdCount =
-        countBdIdPerLoopIteration(loop, *tileOp, shimTileToGeneratorMap);
-    Value iv = loop.getInductionVar();
-    auto step = rewriter.create<arith::ConstantOp>(
-        rewriter.getUnknownLoc(), rewriter.getIndexAttr(bdIdCount));
-    auto diff = rewriter.create<arith::ConstantOp>(
-        rewriter.getUnknownLoc(),
-        rewriter.getIndexAttr(bdId.value() -
-                              tileToBdIdOffsetMap[*tileOp]));  // bdId - offset
-    auto offset = rewriter.create<arith::ConstantOp>(
-        rewriter.getUnknownLoc(),
-        rewriter.getIndexAttr(tileToBdIdOffsetMap[*tileOp]));
-    auto size = rewriter.create<arith::ConstantOp>(
-        rewriter.getUnknownLoc(),
-        rewriter.getIndexAttr(tileToBdIdSizeMap[*tileOp]));
-    auto mul = rewriter.create<arith::MulIOp>(rewriter.getUnknownLoc(), iv,
-                                              step);  // iv * step
-    auto add1 =
-        rewriter.create<arith::AddIOp>(rewriter.getUnknownLoc(), mul,
-                                       diff);  // iv * step + bdId - offset
-    auto mod = rewriter.create<arith::RemUIOp>(
-        rewriter.getUnknownLoc(), add1,
-        size);  // (iv * step + bdId - offset) % size
-    auto add2 = rewriter.create<arith::AddIOp>(
-        rewriter.getUnknownLoc(), mod,
-        offset);  // (iv * step + bdId - offset) % size + offset
-    bdIdOp = rewriter.create<AMDAIE::BdIdOp>(rewriter.getUnknownLoc(), *tileOp,
-                                             add2.getResult());
-  } else {
-    // If the DMA is not in the innermost loop, assign a constant BD ID
-    auto constant = rewriter.create<arith::ConstantOp>(
-        rewriter.getUnknownLoc(), rewriter.getIndexAttr(bdId.value()));
-    bdIdOp = rewriter.create<AMDAIE::BdIdOp>(rewriter.getUnknownLoc(), *tileOp,
-                                             constant.getResult());
-  }
-  return bdIdOp;
-};
-
-FailureOr<uint32_t> retriveBdId(arith::AddIOp add2) {
-  uint32_t offset = getConstantIndexOrAssert(add2.getOperand(1));
-  if (auto mod = dyn_cast<arith::RemUIOp>(add2.getOperand(0).getDefiningOp())) {
-    if (auto add1 =
-            dyn_cast<arith::AddIOp>(mod.getOperand(0).getDefiningOp())) {
-      uint32_t diff = getConstantIndexOrAssert(add1.getOperand(1));
-      uint32_t bdId = offset + diff;
-      return bdId;
-    }
-  }
-  return failure();
-};
-=======
 std::optional<uint32_t> getNumberIterations(scf::ForOp loop) {
   std::optional<uint32_t> lowerBound =
       getConstantIntValue(loop.getLowerBound());
@@ -387,7 +242,6 @@
   }
   return success();
 }
->>>>>>> e0e5e30a
 
 /// Assign BD ids to NPU dma operations using the BD generator.
 LogicalResult assignNpuDmaBdIds(AMDAIE::WorkgroupOp workgroupOp) {
@@ -419,12 +273,7 @@
   // refactoring.
   const uint32_t channel = 0;
 
-<<<<<<< HEAD
-  DenseMap<AMDAIE::TileOp, uint32_t> tileToBdIdOffsetMap;
-  DenseMap<AMDAIE::TileOp, uint32_t> tileToBdIdSizeMap;
-=======
   DenseMap<AMDAIE::BdIdOp, SmallVector<uint32_t>> bdIdOpToBdIdsMap;
->>>>>>> e0e5e30a
   // Walk `amdaie.npu_dma_cpy_nd` and  `amdaie.dma_wait` operations and assign
   // and release BD IDs when encountering the respective operations using the
   // tile BD ID generators initialized earlier.
@@ -432,15 +281,9 @@
   WalkResult res = controlCodeOp->walk([&](Operation *op) {
     if (auto npuDmaOp = dyn_cast<AMDAIE::NpuDmaCpyNdOp>(op)) {
       if (npuDmaOp.getSource()) {
-<<<<<<< HEAD
-        FailureOr<AMDAIE::BdIdOp> bdIdOp =
-            getBdIdOp(rewriter, npuDmaOp, shimTileToGeneratorMap,
-                      tileToBdIdOffsetMap, tileToBdIdSizeMap, channel);
-=======
         FailureOr<AMDAIE::BdIdOp> bdIdOp = getBdIdOp<CopyOpOperateOn::Source>(
             rewriter, npuDmaOp, shimTileToGeneratorMap, bdIdOpToBdIdsMap,
             channel);
->>>>>>> e0e5e30a
         if (failed(bdIdOp)) return WalkResult::interrupt();
         rewriter.setInsertionPoint(npuDmaOp);
         npuDmaOp = rewriter.replaceOpWithNewOp<AMDAIE::NpuDmaCpyNdOp>(
@@ -452,15 +295,9 @@
             npuDmaOp.getSourceMixedStrides(), *bdIdOp);
       }
       if (npuDmaOp.getTarget()) {
-<<<<<<< HEAD
-        FailureOr<AMDAIE::BdIdOp> bdIdOp =
-            getBdIdOp(rewriter, npuDmaOp, shimTileToGeneratorMap,
-                      tileToBdIdOffsetMap, tileToBdIdSizeMap, channel);
-=======
         FailureOr<AMDAIE::BdIdOp> bdIdOp = getBdIdOp<CopyOpOperateOn::Target>(
             rewriter, npuDmaOp, shimTileToGeneratorMap, bdIdOpToBdIdsMap,
             channel);
->>>>>>> e0e5e30a
         if (failed(bdIdOp)) return WalkResult::interrupt();
         rewriter.setInsertionPoint(npuDmaOp);
         (void)rewriter.replaceOpWithNewOp<AMDAIE::NpuDmaCpyNdOp>(
@@ -493,23 +330,6 @@
                                  bdIdOpToBdIdsMap)))
             return WalkResult::interrupt();
         }
-<<<<<<< HEAD
-        ChannelBdIdGenerator &generator =
-            shimTileToGeneratorMap[tileOp.getResult()];
-        Value value = bdIdOp.getValue();
-        if (auto addOp = value.getDefiningOp<arith::AddIOp>()) {
-          // If the BD ID is a semi-affine expression, retrieve the BD ID for
-          // the first iteration.
-          FailureOr<uint32_t> bdId = retriveBdId(addOp);
-          if (failed(bdId)) return WalkResult::interrupt();
-          generator.releaseBdId(*bdId);
-        } else {
-          // Else, must be a constant BD ID.
-          uint32_t bdId = getConstantIndexOrAssert(value);
-          generator.releaseBdId(bdId);
-        }
-=======
->>>>>>> e0e5e30a
       }
       return WalkResult::advance();
     }
