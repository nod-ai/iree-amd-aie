# Copyright 2023 The IREE Authors
#
# Licensed under the Apache License v2.0 with LLVM Exceptions.
# See https://llvm.org/LICENSE.txt for license information.
# SPDX-License-Identifier: Apache-2.0 WITH LLVM-exception

set(IREE_PACKAGE_ROOT_DIR "${CMAKE_CURRENT_LIST_DIR}")
set(IREE_PACKAGE_ROOT_PREFIX "iree::target::amd-aie::Transforms")
iree_add_all_subdirs()

iree_tablegen_library(
  NAME
    PassesIncGen
  TD_FILE
    "Passes.td"
  OUTS
    --gen-pass-decls Passes.h.inc
)

iree_cc_library(
  NAME
    PassHeaders
  HDRS
    "PassDetail.h"
    "Passes.h"
    "Passes.h.inc"
  DEPS
    ::PassesIncGen
    MLIRPass
  PUBLIC
)

iree_cc_library(
  NAME
    Transforms
  HDRS
    "Passes.h"
  SRCS
    "Passes.cpp"
    "AMDAIEBufferizeToAllocation.cpp"
    "AMDAIELowerExecutableTarget.cpp"
    "AMDAIELowerWorkgroupCount.cpp"
    "AMDAIEPackAndTranspose.cpp"
<<<<<<< HEAD
    "AMDAIEPad.cpp"
=======
    "AMDAIEPadAndBufferize.cpp"
    "AMDAIEPeelForLoop.cpp"
>>>>>>> 794c1247
    "AMDAIETileAndFuse.cpp"
    "BridgeToAIRPass.cpp"
    "Cleanup.cpp"
    "KernelDispatch.cpp"
  DEPS
    ::PassHeaders
    ::PassesIncGen
    MLIRSupport
    iree::compiler::Codegen::Common::TransformDialectInterpreterPass
    iree::compiler::Codegen::Dialect::Codegen::IR::IREECodegenDialect
    iree::compiler::Dialect::HAL::IR
    iree::compiler::Utils
    iree::target::amd-aie::aie::AIETransformPasses
    iree::target::amd-aie::air::AIRConversionPasses
    iree::target::amd-aie::air::AIRTransformPasses
    IREELinalgExtDialect
    IREELinalgExtPasses
    IREELinalgExtTransforms
    IREELinalgTransformDialectPasses
    MLIRLinalgDialect
    MLIRLinalgTransforms
    MLIRLLVMCommonConversion
    MLIRLLVMDialect
    MLIRMemRefDialect
    MLIRPDLDialect
    MLIRPDLInterpDialect
    MLIRPass
    MLIRSCFDialect
    MLIRSCFToControlFlow
    MLIRSCFTransforms
    MLIRSCFUtils
    MLIRTensorDialect
    MLIRTensorTransforms
    MLIRTransforms
    MLIRVectorDialect
    MLIRVectorToLLVM
    MLIRVectorToSCF
    MLIRVectorTransforms
  PUBLIC
)<|MERGE_RESOLUTION|>--- conflicted
+++ resolved
@@ -41,12 +41,8 @@
     "AMDAIELowerExecutableTarget.cpp"
     "AMDAIELowerWorkgroupCount.cpp"
     "AMDAIEPackAndTranspose.cpp"
-<<<<<<< HEAD
     "AMDAIEPad.cpp"
-=======
-    "AMDAIEPadAndBufferize.cpp"
     "AMDAIEPeelForLoop.cpp"
->>>>>>> 794c1247
     "AMDAIETileAndFuse.cpp"
     "BridgeToAIRPass.cpp"
     "Cleanup.cpp"
