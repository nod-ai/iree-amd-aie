--- conflicted
+++ resolved
@@ -236,14 +236,9 @@
 std::unique_ptr<Pass> createAMDAIEFuseProducerIntoLoopPass(
     AMDAIEFuseProducerIntoLoopOptions options = {});
 
-<<<<<<< HEAD
-/// Create a pass to insert copy operations on linalg operations.
-std::unique_ptr<Pass> createAMDAIEInsertCopiesPass();
-=======
 /// Create a pass to insert copy operations on inputs and results of the
 /// targeted operation.
 std::unique_ptr<Pass> createAMDAIEInsertCopyOpsPass();
->>>>>>> e74dbb93
 
 /// Create pass to insert `amdaie.core` operations inside the innermost
 /// `scf.forall` operations selected for parallel execution.
