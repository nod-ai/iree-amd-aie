--- conflicted
+++ resolved
@@ -121,18 +121,9 @@
 /// Pass to unroll the loops within the control code regions.
 std::unique_ptr<Pass> createAMDAIEControlCodeLoopUnrollPass();
 
-<<<<<<< HEAD
-/// Pass to convert control code DMA operations into HalfDmaCpyNd
-std::unique_ptr<Pass> createAMDAIEControlCodeToHalfDmaCpyNdPass();
-
-/// Pass to convert control code HalfDmaCpyNd into NPU WriteBd, AddressPatch,
-/// PushToQueue operations
-std::unique_ptr<Pass> createAMDAIEControlCodeToNpuPass();
-=======
 /// Pass to convert control code HalfDmaCpyNd into NPU WriteBd, AddressPatch,
 /// PushToQueue operations.
 std::unique_ptr<Pass> createAMDAIEControlCodeLoweringPass();
->>>>>>> e0e5e30a
 
 /// Pass to convert control code into a transaction binary.
 std::unique_ptr<Pass> createAMDAIEControlCodeToTransactionPass(
