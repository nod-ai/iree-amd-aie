--- conflicted
+++ resolved
@@ -64,11 +64,7 @@
 }
 
 /// Utility function to determine if chains can grow further
-<<<<<<< HEAD
-/// or require breaking, depending on if there is any duplicate BD ID.
-=======
 /// or require breaking, depending on whether there is any duplicate BD ID.
->>>>>>> 8f56279f
 ///
 /// Example:
 /// - Chain X currently holds BD IDs: [4, 5, 6, 7]
