// Copyright 2024 The IREE Authors
//
// Licensed under the Apache License v2.0 with LLVM Exceptions.
// See https://llvm.org/LICENSE.txt for license information.
// SPDX-License-Identifier: Apache-2.0 WITH LLVM-exception

#include "iree-amd-aie/IR/AMDAIEOps.h"
#include "iree-amd-aie/Transforms/AMDAIEDmaUtils.h"
#include "iree-amd-aie/Transforms/AMDAIEUtils.h"
#include "iree-amd-aie/Transforms/Passes.h"
#include "iree-amd-aie/aie_runtime/Utils/ChannelBdIdGenerator.h"
#include "iree-amd-aie/aie_runtime/iree_aie_runtime.h"
#include "mlir/IR/Iterators.h"
#define DEBUG_TYPE "iree-amdaie-dma-bd-chain"

namespace mlir::iree_compiler::AMDAIE {

namespace {

LogicalResult dmaBdChain(AMDAIE::AMDAIEDeviceModel deviceModel,
                         AMDAIE::WorkgroupOp workgroupOp) {
  IRRewriter rewriter(workgroupOp->getContext());

  // TODO(Zhewen): to get rid of tileArgIdxToAssignedBdIdOps and
  // tileArgIdxToDmaCount, integrate BD ID assignment and (partial) control code
  // loop unrolling into this pass.

  // BD ID that are currenly assigned to DMA operations
  DenseMap<std::pair<AMDAIE::TileOp, uint32_t>, SmallVector<AMDAIE::BdIdOp>>
      tileArgIdxToAssignedBdIdOps;
  // Counter for the number of DMA operations, helping determine the dependency
  DenseMap<std::pair<AMDAIE::TileOp, uint32_t>, uint32_t> tileArgIdxToDmaCount;

  // Last DMA operation encountered, no matter if it is chained or not
  DenseMap<std::pair<AMDAIE::TileOp, uint32_t>, AMDAIE::NpuHalfDmaCpyNdOp>
      tileArgIdxToLastDmaOp;
  // Last DMA operation that has been chained
  DenseMap<std::pair<AMDAIE::TileOp, uint32_t>, AMDAIE::NpuHalfDmaCpyNdOp>
      tileArgIdxToLastChainedDmaOp;
  // Black list of tile argument index pairs that should not be chained
  SmallVector<std::pair<AMDAIE::TileOp, uint32_t>> tileArgIdxsBlackList;

  AMDAIE::ControlCodeOp controlCodeOp = workgroupOp.getControlCode();

  // Move all BdIdOps to the beginning of the control code.
  // This is to avoid dominance issues when chaining BD IDs.
  SmallVector<Operation *> ops;
  WalkResult res = controlCodeOp->walk([&](Operation *op) {
    if (auto bdIdOp = dyn_cast<AMDAIE::BdIdOp>(op)) {
      ops.push_back(op);
    }
    return WalkResult::advance();
  });
  for (Operation *op : llvm::reverse(ops)) {
    op->moveBefore(&controlCodeOp.front());
  }

  // Find `NpuHalfDmaCpyNdOp` operations and chain BD IDs.
  res = controlCodeOp->walk([&](Operation *op) {
    if (auto npuHalfDmaCpyNdOp = dyn_cast<AMDAIE::NpuHalfDmaCpyNdOp>(op)) {
      // not shim, no need to chain, since it will be earsed when lowering to
      // NPU instructions
      if (npuHalfDmaCpyNdOp.getMemorySpaceAsUInt() != 0) {
        return WalkResult::advance();
      }

      bool chaining = true;
      // packet mode is enabled, do not chain BDs
      std::optional<AMDAIE::ConnectionOp> maybeConnectionOp =
          npuHalfDmaCpyNdOp.getConnectionOp();
      if (!maybeConnectionOp) {
        npuHalfDmaCpyNdOp.emitOpError()
            << "expected to operate on an `amdaie.connection`";
        return WalkResult::interrupt();
      }
      std::optional<AMDAIE::FlowOp> maybeFlowOp =
          maybeConnectionOp->getFlowOp();
      if (!maybeFlowOp) {
        maybeConnectionOp->emitOpError()
            << "expected to operate on an `amdaie.flow`";
        return WalkResult::interrupt();
      }
      bool enablePacket = maybeFlowOp->getIsPacketFlow();
      if (enablePacket) {
        chaining = false;
      }

      // repeat count > 1, do not chain BDs
      int32_t repeatCount = 1;
      uint8_t numIntraAddrDim = deviceModel.getDmaProp<uint8_t>(
          AMDAIE::AMDAIETileType::SHIMNOC, AMDAIE::AMDAIEDmaProp::NumAddrDim);
      uint8_t numAddrDim = numIntraAddrDim + kAMDAIEDmaNbInterDims;
      auto sizes = npuHalfDmaCpyNdOp.getMixedSizes();
      auto strides = npuHalfDmaCpyNdOp.getMixedStrides();
      if (!sizes.empty() && !strides.empty()) {
        int64_t size = getConstantIndexOrAssert(sizes[0]);
        int64_t stride = getConstantIndexOrAssert(strides[0]);
        if (sizes.size() == numAddrDim || stride == 0) {
          repeatCount = size;
        }
      }
      if (repeatCount > 1) {
        chaining = false;
      }

      // get current BD ID and tile
      std::optional<AMDAIE::BdIdOp> maybeBdIdOp = npuHalfDmaCpyNdOp.getBdIdOp();
      if (!maybeBdIdOp) {
        npuHalfDmaCpyNdOp.emitOpError() << "must have a BD ID op";
        return WalkResult::interrupt();
      }
      AMDAIE::BdIdOp bdIdOp = maybeBdIdOp.value();
      AMDAIE::TileOp tileOp =
          dyn_cast_if_present<AMDAIE::TileOp>(bdIdOp.getTile().getDefiningOp());
      if (!tileOp) {
        bdIdOp.emitOpError() << "must operate on an `amdaie.tile`";
        return WalkResult::interrupt();
      }

      // get arg index
      auto logicalObjFifo =
          dyn_cast_if_present<AMDAIE::LogicalObjectFifoFromMemrefOp>(
              npuHalfDmaCpyNdOp.getInput().getDefiningOp());
      if (!logicalObjFifo) {
        npuHalfDmaCpyNdOp.emitOpError()
            << "expected input to be an "
               "`amdaie.logicalobjectfifo.from_memref`";
        return WalkResult::interrupt();
      }
      auto subspanOp =
          dyn_cast_if_present<IREE::HAL::InterfaceBindingSubspanOp>(
              logicalObjFifo.getMemref().getDefiningOp());
      if (!subspanOp) {
        logicalObjFifo.emitOpError()
            << "must operate on an `hal.interface.binding.subspan`";
        return WalkResult::interrupt();
      }
      uint32_t argIdx = subspanOp.getBinding().getZExtValue();

      // If the current DMA operation was previously part of the outer loop in
      // the control code, force all DMA operations in the inner loop to be
      // synchronized, by adding them to the black list.
      tileArgIdxToDmaCount[{tileOp, argIdx}]++;
      for (auto &[pair, count] : tileArgIdxToDmaCount) {
        if (pair.first == tileOp &&
            count > tileArgIdxToDmaCount[{tileOp, argIdx}] + 1) {
          if (!llvm::is_contained(tileArgIdxsBlackList, pair)) {
            tileArgIdxsBlackList.push_back(pair);
          }
        }
      }

      // If the BD ID is currently used by another DMA op, stop the chain
      // for that DMA op from further growing, by adding it to the black list
      for (auto &[pair, bdIdOps] : tileArgIdxToAssignedBdIdOps) {
        if (pair.first == tileOp && llvm::is_contained(bdIdOps, bdIdOp)) {
          if (!llvm::is_contained(tileArgIdxsBlackList, pair)) {
            tileArgIdxsBlackList.push_back(pair);
          }
          break;
        }
      }

      // If the black list is not empty, there will be a synchronization.
      // Make sure all other DMA chains also break at this point to avoid
      // dependency issues.
      if (tileArgIdxsBlackList.size() > 0) {
        for (auto &[pair, bdIdOps] : tileArgIdxToAssignedBdIdOps) {
          if (pair.first == tileOp && bdIdOps.size() > 1) {
            if (!llvm::is_contained(tileArgIdxsBlackList, pair)) {
              tileArgIdxsBlackList.push_back(pair);
            }
          }
        }
      }

      // When current DMA has not been blacklisted and a previous DMA with same
      // argIdx exists, chain them together
      chaining &= !llvm::is_contained(tileArgIdxsBlackList,
                                      std::make_pair(tileOp, argIdx)) &&
                  tileArgIdxToLastDmaOp.contains({tileOp, argIdx});
      if (chaining) {
        // update the previous DMA op by changing its useNextBd and
        // nextBd
        AMDAIE::NpuHalfDmaCpyNdOp lastDmaOp =
            tileArgIdxToLastDmaOp[{tileOp, argIdx}];
        rewriter.setInsertionPointAfter(lastDmaOp);
        auto chainedDmaOp = rewriter.create<AMDAIE::NpuHalfDmaCpyNdOp>(
            lastDmaOp.getLoc(), lastDmaOp.getResultTypes(),
            lastDmaOp.getConnection(), lastDmaOp.getInput(),
            lastDmaOp.getMixedOffsets(), lastDmaOp.getMixedSizes(),
            lastDmaOp.getMixedStrides(), lastDmaOp.getBdId(),
            lastDmaOp.getChannel(), true, bdIdOp, lastDmaOp.getStartBd());
        rewriter.replaceOp(lastDmaOp, chainedDmaOp.getResults());
        tileArgIdxToLastChainedDmaOp[{tileOp, argIdx}] = chainedDmaOp;
        // update the current DMA op by changing its startBd
        rewriter.setInsertionPoint(npuHalfDmaCpyNdOp);
        auto npuHalfDmaCpyNdOpNew = rewriter.create<AMDAIE::NpuHalfDmaCpyNdOp>(
            npuHalfDmaCpyNdOp.getLoc(), npuHalfDmaCpyNdOp.getResultTypes(),
            npuHalfDmaCpyNdOp.getConnection(), npuHalfDmaCpyNdOp.getInput(),
            npuHalfDmaCpyNdOp.getMixedOffsets(),
            npuHalfDmaCpyNdOp.getMixedSizes(),
            npuHalfDmaCpyNdOp.getMixedStrides(), npuHalfDmaCpyNdOp.getBdId(),
            npuHalfDmaCpyNdOp.getChannel(), npuHalfDmaCpyNdOp.getUseNextBd(),
            npuHalfDmaCpyNdOp.getNextBd(), chainedDmaOp.getStartBd());
        rewriter.replaceOp(npuHalfDmaCpyNdOp,
                           npuHalfDmaCpyNdOpNew.getResults());
        npuHalfDmaCpyNdOp = npuHalfDmaCpyNdOpNew;
      }

      // Update BD ID assignment, if it is chaining, safely release the BD IDs
      // since a synchronization will happen
      if (chaining && tileArgIdxToAssignedBdIdOps.contains({tileOp, argIdx})) {
        tileArgIdxToAssignedBdIdOps[{tileOp, argIdx}].push_back(bdIdOp);
      } else {
        tileArgIdxToAssignedBdIdOps[{tileOp, argIdx}] = {bdIdOp};
      }

      // The current DMA op is not chained with the previous DMA op (i.e.
      // synchroizaiton will happen between these two ops), removing from the
      // black list
      if (!chaining) {
        auto it =
            std::find(tileArgIdxsBlackList.begin(), tileArgIdxsBlackList.end(),
                      std::make_pair(tileOp, argIdx));
        if (it != tileArgIdxsBlackList.end()) {
          tileArgIdxsBlackList.erase(it);
        }
      }
      // Update the last encountered DMA op
      tileArgIdxToLastDmaOp[{tileOp, argIdx}] = npuHalfDmaCpyNdOp;

    } else if (auto npuDmaWaitOp = dyn_cast<AMDAIE::NpuDmaWaitOp>(op)) {
      // Handle the special case where there are multiple DMA ops preceding any
      // Wait op. In such a case, some DMA ops may be chained first, before they
      // are put onto the black list. Therefore, go over the black list and
      // unchain the DMA ops when required.

      for (auto &[tileOp, argIdx] : tileArgIdxsBlackList) {
        if (tileArgIdxToLastChainedDmaOp.contains({tileOp, argIdx}) &&
            tileArgIdxToLastDmaOp.contains({tileOp, argIdx})) {
          // break the chain lastChainedDmaOp -> lastDmaOp
          AMDAIE::NpuHalfDmaCpyNdOp lastChainedDmaOp =
              tileArgIdxToLastChainedDmaOp[{tileOp, argIdx}];
          AMDAIE::NpuHalfDmaCpyNdOp lastDmaOp =
              tileArgIdxToLastDmaOp[{tileOp, argIdx}];
          // revert useNextBd and nextBd in lastChainedDmaOp
          bool useNextBd{false};
          Value nextBd{nullptr};
          rewriter.setInsertionPointAfter(lastChainedDmaOp);
          auto unchainedDmaOp = rewriter.create<AMDAIE::NpuHalfDmaCpyNdOp>(
              lastChainedDmaOp.getLoc(), lastChainedDmaOp.getResultTypes(),
              lastChainedDmaOp.getConnection(), lastChainedDmaOp.getInput(),
              lastChainedDmaOp.getMixedOffsets(),
              lastChainedDmaOp.getMixedSizes(),
              lastChainedDmaOp.getMixedStrides(), lastChainedDmaOp.getBdId(),
              lastChainedDmaOp.getChannel(), useNextBd, nextBd,
              lastChainedDmaOp.getStartBd());
          rewriter.replaceOp(lastChainedDmaOp, unchainedDmaOp.getResults());
          tileArgIdxToLastChainedDmaOp.erase({tileOp, argIdx});
<<<<<<< HEAD
          // revert startBd in lastDmaOp
          auto startBd = lastDmaOp.getBdId();
          rewriter.setInsertionPoint(lastDmaOp);
          unchainedDmaOp = rewriter.create<AMDAIE::NpuHalfDmaCpyNdOp>(
              lastDmaOp.getLoc(), lastDmaOp.getResultTypes(),
              lastDmaOp.getConnection(), lastDmaOp.getInput(),
              lastDmaOp.getMixedOffsets(), lastDmaOp.getMixedSizes(),
              lastDmaOp.getMixedStrides(), lastDmaOp.getBdId(),
              lastDmaOp.getChannel(), lastDmaOp.getUseNextBd(),
              lastDmaOp.getNextBd(), startBd);
          tileArgIdxToAssignedBdIdOps[{tileOp, argIdx}] = {
              lastDmaOp.getBdIdOp().value()};
          rewriter.replaceOp(lastDmaOp, unchainedDmaOp.getResults());
          tileArgIdxToLastDmaOp[{tileOp, argIdx}] = unchainedDmaOp;
        } else {
          npuDmaWaitOp.emitError() << "unhandled situation in DMA BD chaining, "
                                      "please try to disable this pass";
          return WalkResult::interrupt();
=======

          if (tileArgIdxToLastDmaOp.contains({tileOp, argIdx})) {
            AMDAIE::NpuHalfDmaCpyNdOp lastDmaOp =
                tileArgIdxToLastDmaOp[{tileOp, argIdx}];
            rewriter.setInsertionPoint(lastDmaOp);
            auto lastDmaOpNew = rewriter.create<AMDAIE::NpuHalfDmaCpyNdOp>(
                lastDmaOp.getLoc(), lastDmaOp.getResultTypes(),
                lastDmaOp.getConnection(), lastDmaOp.getInput(),
                lastDmaOp.getMixedOffsets(), lastDmaOp.getMixedSizes(),
                lastDmaOp.getMixedStrides(), lastDmaOp.getBdId(),
                lastDmaOp.getChannel(), lastDmaOp.getUseNextBd(),
                lastDmaOp.getNextBd(), lastDmaOp.getBdId());
            tileArgIdxToAssignedBdIdOps[{tileOp, argIdx}] = {
                lastDmaOp.getBdIdOp().value()};
            rewriter.replaceOp(lastDmaOp, lastDmaOpNew.getResults());
            tileArgIdxToLastDmaOp[{tileOp, argIdx}] = lastDmaOpNew;
          }
>>>>>>> 34e8d2d9
        }
      }

      tileArgIdxsBlackList.clear();
    }
    return WalkResult::advance();
  });

  // Only keep DMA Wait Ops if at the end of a chain, erase others
  res = controlCodeOp->walk([&](Operation *op) {
    if (auto npuDmaWaitOp = dyn_cast<AMDAIE::NpuDmaWaitOp>(op)) {
      bool toErase = true;
      for (Value token : npuDmaWaitOp.getAsyncTokens()) {
        auto npuHalfDmaCpyNdOp = dyn_cast_if_present<AMDAIE::NpuHalfDmaCpyNdOp>(
            token.getDefiningOp());
        bool chaining = npuHalfDmaCpyNdOp && npuHalfDmaCpyNdOp.getUseNextBd();
        if (!chaining) {
          toErase = false;
          break;
        }
      }
      if (toErase) {
        rewriter.eraseOp(npuDmaWaitOp);
      }
    }
    return WalkResult::advance();
  });

  if (res.wasInterrupted()) return failure();
  return success();
}

class AMDAIEDmaBdChainPass
    : public impl::AMDAIEDmaBdChainBase<AMDAIEDmaBdChainPass> {
 public:
  void getDependentDialects(DialectRegistry &registry) const override {
    registry.insert<AMDAIEDialect>();
  }

  AMDAIEDmaBdChainPass() = default;
  AMDAIEDmaBdChainPass(const AMDAIEDmaBdChainPass &pass){};
  void runOnOperation() override;
};

void AMDAIEDmaBdChainPass::runOnOperation() {
  Operation *parentOp = getOperation();

  auto targetAttr = IREE::HAL::ExecutableTargetAttr::lookup(parentOp);
  std::optional<AMDAIEDevice> maybeDevice = getConfigAMDAIEDevice(targetAttr);
  if (!maybeDevice) {
    parentOp->emitOpError()
        << "has no AMDAIEDevice in the target attribute configuration. This "
           "device-specific information is required to lower control code "
           "ops.";
    return signalPassFailure();
  }
  AMDAIE::AMDAIEDeviceModel deviceModel =
      AMDAIE::getDeviceModel(maybeDevice.value());

  WalkResult res = parentOp->walk([&](AMDAIE::WorkgroupOp workgroupOp) {
    if (failed(dmaBdChain(deviceModel, workgroupOp))) {
      return WalkResult::interrupt();
    }
    return WalkResult::advance();
  });
  if (res.wasInterrupted()) return signalPassFailure();
}

}  // namespace

std::unique_ptr<Pass> createAMDAIEDmaBdChainPass() {
  return std::make_unique<AMDAIEDmaBdChainPass>();
}

}  // namespace mlir::iree_compiler::AMDAIE<|MERGE_RESOLUTION|>--- conflicted
+++ resolved
@@ -258,7 +258,6 @@
               lastChainedDmaOp.getStartBd());
           rewriter.replaceOp(lastChainedDmaOp, unchainedDmaOp.getResults());
           tileArgIdxToLastChainedDmaOp.erase({tileOp, argIdx});
-<<<<<<< HEAD
           // revert startBd in lastDmaOp
           auto startBd = lastDmaOp.getBdId();
           rewriter.setInsertionPoint(lastDmaOp);
@@ -277,25 +276,6 @@
           npuDmaWaitOp.emitError() << "unhandled situation in DMA BD chaining, "
                                       "please try to disable this pass";
           return WalkResult::interrupt();
-=======
-
-          if (tileArgIdxToLastDmaOp.contains({tileOp, argIdx})) {
-            AMDAIE::NpuHalfDmaCpyNdOp lastDmaOp =
-                tileArgIdxToLastDmaOp[{tileOp, argIdx}];
-            rewriter.setInsertionPoint(lastDmaOp);
-            auto lastDmaOpNew = rewriter.create<AMDAIE::NpuHalfDmaCpyNdOp>(
-                lastDmaOp.getLoc(), lastDmaOp.getResultTypes(),
-                lastDmaOp.getConnection(), lastDmaOp.getInput(),
-                lastDmaOp.getMixedOffsets(), lastDmaOp.getMixedSizes(),
-                lastDmaOp.getMixedStrides(), lastDmaOp.getBdId(),
-                lastDmaOp.getChannel(), lastDmaOp.getUseNextBd(),
-                lastDmaOp.getNextBd(), lastDmaOp.getBdId());
-            tileArgIdxToAssignedBdIdOps[{tileOp, argIdx}] = {
-                lastDmaOp.getBdIdOp().value()};
-            rewriter.replaceOp(lastDmaOp, lastDmaOpNew.getResults());
-            tileArgIdxToLastDmaOp[{tileOp, argIdx}] = lastDmaOpNew;
-          }
->>>>>>> 34e8d2d9
         }
       }
 
