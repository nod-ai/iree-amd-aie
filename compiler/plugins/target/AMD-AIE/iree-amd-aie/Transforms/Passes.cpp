--- conflicted
+++ resolved
@@ -601,18 +601,11 @@
     uint32_t numCols, TilePassPipeline useTilePipeline,
     LowerToAIEPassPipeline useLowerToAIEPipeline, bool matmulElementwiseFusion,
     bool enableVectorizationPasses, std::string enableAMDAIEUkernels,
-<<<<<<< HEAD
     const std::string &pathToUkernels, PacketFlowStrategy packetFlowStrategy,
     bool enableCoalescingLoops, bool enableCollapsingUnitDims,
     OutliningStrategy enableFunctionOutlining, int callReplication,
-    bool insertLoopAroundCoreBlock, bool enableCtrlPkt) {
-=======
-    const std::string &pathToUkernels, bool enableInputPacketFlow,
-    bool enableOutputPacketFlow, bool enableCoalescingLoops,
-    bool enableCollapsingUnitDims, OutliningStrategy enableFunctionOutlining,
-    int callReplication, bool insertLoopAroundCoreBlock, bool enableCtrlPkt,
+    bool insertLoopAroundCoreBlock, bool enableCtrlPkt,
     uint32_t coreStackSize) {
->>>>>>> ddf29e2e
   OpPassManager &modulePassManager = variantPassManager.nest<ModuleOp>();
   {
     FunctionLikeNest funcPassManager(modulePassManager);
@@ -666,20 +659,12 @@
 }
 
 void addAMDAIEObjectFifoLoweringPasses(
-<<<<<<< HEAD
     OpPassManager &passManager, PacketFlowStrategy packetFlowStrategy,
     TilePassPipeline useTilePipeline, bool enableVectorizationPasses,
     bool enableCoalescingLoops, bool enableCollapsingUnitDims,
     OutliningStrategy enableFunctionOutlining, int callReplication,
-    bool insertLoopAroundCoreBlock, uint32_t numCols, bool enableCtrlPkt) {
-=======
-    OpPassManager &passManager, bool enableInputPacketFlow,
-    bool enableOutputPacketFlow, TilePassPipeline useTilePipeline,
-    bool enableVectorizationPasses, bool enableCoalescingLoops,
-    bool enableCollapsingUnitDims, OutliningStrategy enableFunctionOutlining,
-    int callReplication, bool insertLoopAroundCoreBlock, uint32_t numCols,
-    bool enableCtrlPkt, uint32_t coreStackSize) {
->>>>>>> ddf29e2e
+    bool insertLoopAroundCoreBlock, uint32_t numCols, bool enableCtrlPkt,
+    uint32_t coreStackSize) {
   passManager.addPass(createEraseHALDescriptorTypeFromMemRefPass());
   passManager.addPass(memref::createFoldMemRefAliasOpsPass());
 
