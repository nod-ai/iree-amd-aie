--- conflicted
+++ resolved
@@ -61,11 +61,8 @@
   modulePassManager.addNestedPass<func::FuncOp>(createAMDAIECleanupPass());
   pm.addPass(createCanonicalizerPass());
   pm.addPass(createCSEPass());
-<<<<<<< HEAD
   bool useSCFFor = false;
-=======
   int64_t memorySpace = 1;
->>>>>>> 520ea46c
   for (unsigned i = 0, n = tilingConfig.getNumTilingLevels(); i < n; i++) {
     if (i == 2) {
       useSCFFor = true;
