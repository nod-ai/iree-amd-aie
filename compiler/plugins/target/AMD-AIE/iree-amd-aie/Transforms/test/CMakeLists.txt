# Copyright 2023 The IREE Authors
#
# Licensed under the Apache License v2.0 with LLVM Exceptions.
# See https://llvm.org/LICENSE.txt for license information.
# SPDX-License-Identifier: Apache-2.0 WITH LLVM-exception

iree_lit_test_suite(
  NAME
    lit
  SRCS
    "bufferize_to_allocation_pack.mlir"
    "bufferize_to_allocation_pad.mlir"
    "bufferize_to_allocation_pad_last.mlir"
    "lower_workgroup_count.mlir"
    "pack_and_transpose_level1.mlir"
    "pack_and_transpose_level2.mlir"
<<<<<<< HEAD
    "pad.mlir"
=======
    "pad_and_bufferize.mlir"
    "peel_for_loop.mlir"
>>>>>>> 794c1247
    "tile_and_fuse_using_scf_for.mlir"
    "tile_and_fuse_using_scf_forall.mlir"
  TOOLS
    ${IREE_LLD_TARGET}
    FileCheck
    iree-opt
  LABELS
    "hostonly"
)<|MERGE_RESOLUTION|>--- conflicted
+++ resolved
@@ -14,12 +14,8 @@
     "lower_workgroup_count.mlir"
     "pack_and_transpose_level1.mlir"
     "pack_and_transpose_level2.mlir"
-<<<<<<< HEAD
     "pad.mlir"
-=======
-    "pad_and_bufferize.mlir"
     "peel_for_loop.mlir"
->>>>>>> 794c1247
     "tile_and_fuse_using_scf_for.mlir"
     "tile_and_fuse_using_scf_forall.mlir"
   TOOLS
