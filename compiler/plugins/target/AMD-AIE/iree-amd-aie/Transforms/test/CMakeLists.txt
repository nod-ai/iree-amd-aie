# Copyright 2023 The IREE Authors
#
# Licensed under the Apache License v2.0 with LLVM Exceptions.
# See https://llvm.org/LICENSE.txt for license information.
# SPDX-License-Identifier: Apache-2.0 WITH LLVM-exception

iree_lit_test_suite(
  NAME
    lit
  SRCS
    "bufferize_to_allocation_pack.mlir"
    "bufferize_to_allocation_pad.mlir"
    "bufferize_to_allocation_pad_last.mlir"
    "lower_workgroup_count.mlir"
    "pack_and_transpose_level1.mlir"
    "pack_and_transpose_level2.mlir"
<<<<<<< HEAD
    "pack_to_air.mlir"
    "pad_and_bufferize.mlir"
=======
    "pad.mlir"
    "peel_for_loop.mlir"
    "propagate_data_layout.mlir"
>>>>>>> 7ebf76de
    "tile_and_fuse_using_scf_for.mlir"
    "tile_and_fuse_using_scf_forall.mlir"
  TOOLS
    ${IREE_LLD_TARGET}
    FileCheck
    iree-opt
  LABELS
    "hostonly"
)<|MERGE_RESOLUTION|>--- conflicted
+++ resolved
@@ -14,14 +14,10 @@
     "lower_workgroup_count.mlir"
     "pack_and_transpose_level1.mlir"
     "pack_and_transpose_level2.mlir"
-<<<<<<< HEAD
     "pack_to_air.mlir"
-    "pad_and_bufferize.mlir"
-=======
     "pad.mlir"
     "peel_for_loop.mlir"
     "propagate_data_layout.mlir"
->>>>>>> 7ebf76de
     "tile_and_fuse_using_scf_for.mlir"
     "tile_and_fuse_using_scf_forall.mlir"
   TOOLS
