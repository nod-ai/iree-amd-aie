// RUN: iree-opt --pass-pipeline="builtin.module(iree-amdaie-assign-npu-dma-bd-ids,canonicalize,cse)" --split-input-file --verify-diagnostics %s | FileCheck %s

module {
  // expected-error @+1 {{could not find an AMDAIEDevice attribute}}
  amdaie.workgroup {
    amdaie.controlcode {
      amdaie.end
    }
  }
}

// -----

// CHECK-LABEL: @single_dma_cpy_nd_on_source
// CHECK:       %[[C0:.+]] = arith.constant 0 : index
// CHECK:       amdaie.workgroup
// CHECK-DAG:     %[[TILE_0_0:.+]] = amdaie.tile(%[[C0]], %[[C0]])
// CHECK-DAG:     %[[FROM_MEMREF:.+]] = amdaie.logicalobjectfifo.from_memref %{{.+}}, {%[[TILE_0_0]]} : memref<8x16xi32> -> !amdaie.logicalobjectfifo<memref<8x16xi32>>
// CHECK:         %[[CIRC_DMA:.+]] = amdaie.circular_dma_cpy_nd
// CHECK:         amdaie.controlcode
// CHECK:           %[[BD_ID_0:.+]] = amdaie.bd_id(%[[TILE_0_0]], %[[C0]])
// CHECK:           %[[NPU_DMA:.+]] = amdaie.npu.dma_cpy_nd async_source %[[CIRC_DMA]]([] [] [], %[[FROM_MEMREF]][0, 0, 0] [1, 8, 16] [128, 16, 1] bd_id = %[[BD_ID_0]])
// CHECK:           amdaie.npu.dma_wait(%[[NPU_DMA]] : !amdaie.async_source_token)
#executable_target_amdaie_xclbin_fb = #hal.executable.target<"amd-aie", "amdaie-xclbin-fb", {target_device = "npu1_4col", ukernels = "none"}>
module attributes {hal.executable.target = #executable_target_amdaie_xclbin_fb} {
  func.func @single_dma_cpy_nd_on_source(%arg0: memref<8x16xi32>, %arg1: memref<1x1x8x16xi32, 1>) {
    %c0 = arith.constant 0 : index
    %c1 = arith.constant 1 : index
    amdaie.workgroup {
      %tile_0_0 = amdaie.tile(%c0, %c0)
      %tile_0_1 = amdaie.tile(%c0, %c1)
      %placeholder = amdaie.logicalobjectfifo.placeholder{%tile_0_0} : !amdaie.logicalobjectfifo<memref<8x16xi32>>
      %from_memref_0 = amdaie.logicalobjectfifo.from_memref %arg0, {%tile_0_0} : memref<8x16xi32> -> !amdaie.logicalobjectfifo<memref<8x16xi32>>
      %from_memref_1 = amdaie.logicalobjectfifo.from_memref %arg1, {%tile_0_1} : memref<1x1x8x16xi32, 1> -> !amdaie.logicalobjectfifo<memref<1x1x8x16xi32, 1>>
      %0 = amdaie.circular_dma_cpy_nd(%from_memref_1[] [] [], %placeholder[] [] []) : (!amdaie.logicalobjectfifo<memref<1x1x8x16xi32, 1>>, !amdaie.logicalobjectfifo<memref<8x16xi32>>)
      amdaie.controlcode {
        %1 = amdaie.npu.dma_cpy_nd async_source %0([] [] [], %from_memref_0[0, 0, 0] [1, 8, 16] [128, 16, 1]) : source_type = !amdaie.logicalobjectfifo<memref<8x16xi32>>
        amdaie.npu.dma_wait(%1 : !amdaie.async_source_token)
        amdaie.end
      }
    }
    return
  }
}

// -----

// CHECK-LABEL: @single_dma_cpy_nd_on_target
// CHECK:       %[[C0:.+]] = arith.constant 0 : index
// CHECK:       amdaie.workgroup
// CHECK-DAG:     %[[TILE_0_0:.+]] = amdaie.tile(%[[C0]], %[[C0]])
// CHECK-DAG:     %[[FROM_MEMREF:.+]] = amdaie.logicalobjectfifo.from_memref %{{.+}}, {%[[TILE_0_0]]} : memref<8x16xi32> -> !amdaie.logicalobjectfifo<memref<8x16xi32>>
// CHECK:         %[[CIRC_DMA:.+]] = amdaie.circular_dma_cpy_nd
// CHECK:         amdaie.controlcode
// CHECK:           %[[BD_ID_0:.+]] = amdaie.bd_id(%[[TILE_0_0]], %[[C0]])
// CHECK:           %[[NPU_DMA:.+]] = amdaie.npu.dma_cpy_nd async_target %[[CIRC_DMA]](%[[FROM_MEMREF]][0, 0, 0] [1, 8, 16] [128, 16, 1] bd_id = %[[BD_ID_0]], [] [] [])
// CHECK:           amdaie.npu.dma_wait(%[[NPU_DMA]] : !amdaie.async_target_token)
#executable_target_amdaie_xclbin_fb = #hal.executable.target<"amd-aie", "amdaie-xclbin-fb", {target_device = "npu1_4col", ukernels = "none"}>
module attributes {hal.executable.target = #executable_target_amdaie_xclbin_fb} {
  func.func @single_dma_cpy_nd_on_target(%arg0: memref<8x16xi32>, %arg1: memref<1x1x8x16xi32, 1>) {
    %c0 = arith.constant 0 : index
    %c1 = arith.constant 1 : index
    amdaie.workgroup {
      %tile_0_0 = amdaie.tile(%c0, %c0)
      %tile_0_1 = amdaie.tile(%c0, %c1)
      %placeholder = amdaie.logicalobjectfifo.placeholder{%tile_0_0} : !amdaie.logicalobjectfifo<memref<8x16xi32>>
      %from_memref_0 = amdaie.logicalobjectfifo.from_memref %arg0, {%tile_0_0} : memref<8x16xi32> -> !amdaie.logicalobjectfifo<memref<8x16xi32>>
      %from_memref_1 = amdaie.logicalobjectfifo.from_memref %arg1, {%tile_0_1} : memref<1x1x8x16xi32, 1> -> !amdaie.logicalobjectfifo<memref<1x1x8x16xi32, 1>>
      %0 = amdaie.circular_dma_cpy_nd(%placeholder[] [] [], %from_memref_1[] [] []) : (!amdaie.logicalobjectfifo<memref<8x16xi32>>, !amdaie.logicalobjectfifo<memref<1x1x8x16xi32, 1>>)
      amdaie.controlcode {
        %1 = amdaie.npu.dma_cpy_nd async_target %0(%from_memref_0[0, 0, 0] [1, 8, 16] [128, 16, 1], [] [] []) : target_type = !amdaie.logicalobjectfifo<memref<8x16xi32>>
        amdaie.npu.dma_wait(%1 : !amdaie.async_target_token)
        amdaie.end
      }
    }
    return
  }
}

// -----

// CHECK-LABEL: @multiple_dma_cpy_on_diff_tiles
// CHECK:       %[[C0:.+]] = arith.constant 0 : index
// CHECK:       %[[C1:.+]] = arith.constant 1 : index
// CHECK:       %[[C2:.+]] = arith.constant 2 : index
// CHECK:       amdaie.workgroup
// CHECK-DAG:     %[[TILE_0_0:.+]] = amdaie.tile(%[[C0]], %[[C0]])
// CHECK-DAG:     %[[TILE_1_0:.+]] = amdaie.tile(%[[C1]], %[[C0]])
// CHECK-DAG:     %[[TILE_2_0:.+]] = amdaie.tile(%[[C2]], %[[C0]])
// CHECK-DAG:     %[[FROM_MEMREF_0:.+]] = amdaie.logicalobjectfifo.from_memref %{{.+}}, {%[[TILE_0_0]]} : memref<8x16xi32> -> !amdaie.logicalobjectfifo<memref<8x16xi32>>
// CHECK-DAG:     %[[FROM_MEMREF_1:.+]] = amdaie.logicalobjectfifo.from_memref %{{.+}}, {%[[TILE_1_0]]} : memref<8x16xi32> -> !amdaie.logicalobjectfifo<memref<8x16xi32>>
// CHECK-DAG:     %[[FROM_MEMREF_2:.+]] = amdaie.logicalobjectfifo.from_memref %{{.+}}, {%[[TILE_2_0]]} : memref<8x16xi32> -> !amdaie.logicalobjectfifo<memref<8x16xi32>>
// CHECK:         %[[CIRC_DMA_0:.+]] = amdaie.circular_dma_cpy_nd
// CHECK:         %[[CIRC_DMA_1:.+]] = amdaie.circular_dma_cpy_nd
// CHECK:         %[[CIRC_DMA_2:.+]] = amdaie.circular_dma_cpy_nd
// CHECK:         amdaie.controlcode
// CHECK:           %[[BD_ID_0:.+]] = amdaie.bd_id(%[[TILE_0_0]], %[[C0]])
// CHECK:           %[[NPU_DMA_0:.+]] = amdaie.npu.dma_cpy_nd async_source %[[CIRC_DMA_0]]([] [] [], %[[FROM_MEMREF_0]][0, 0, 0] [1, 8, 16] [128, 16, 1] bd_id = %[[BD_ID_0]])
// CHECK:           %[[BD_ID_1:.+]] = amdaie.bd_id(%[[TILE_1_0]], %[[C0]])
// CHECK:           %[[NPU_DMA_1:.+]] = amdaie.npu.dma_cpy_nd async_source %[[CIRC_DMA_1]]([] [] [], %[[FROM_MEMREF_1]][0, 0] [8, 16] [16, 1] bd_id = %[[BD_ID_1]])
// CHECK:           %[[BD_ID_2:.+]] = amdaie.bd_id(%[[TILE_2_0]], %[[C0]])
// CHECK:           %[[NPU_DMA_2:.+]] = amdaie.npu.dma_cpy_nd async_source %[[CIRC_DMA_2]]([] [] [], %[[FROM_MEMREF_2]][0] [128] [1] bd_id = %[[BD_ID_2]])
// CHECK:           amdaie.npu.dma_wait(%[[NPU_DMA_0]] : !amdaie.async_source_token)
// CHECK:           amdaie.npu.dma_wait(%[[NPU_DMA_1]] : !amdaie.async_source_token)
// CHECK:           amdaie.npu.dma_wait(%[[NPU_DMA_2]] : !amdaie.async_source_token)
#executable_target_amdaie_xclbin_fb = #hal.executable.target<"amd-aie", "amdaie-xclbin-fb", {target_device = "npu1_4col", ukernels = "none"}>
module attributes {hal.executable.target = #executable_target_amdaie_xclbin_fb} {
  func.func @multiple_dma_cpy_on_diff_tiles(%arg0: memref<8x16xi32>, %arg1: memref<8x16xi32>, %arg2: memref<8x16xi32>, %arg3: memref<1x1x8x16xi32, 1>) {
    %c0 = arith.constant 0 : index
    %c1 = arith.constant 1 : index
    %c2 = arith.constant 2 : index
    amdaie.workgroup {
      %tile_0_0 = amdaie.tile(%c0, %c0)
      %tile_1_0 = amdaie.tile(%c1, %c0)
      %tile_2_0 = amdaie.tile(%c2, %c0)
      %tile_0_1 = amdaie.tile(%c0, %c1)
      %placeholder0 = amdaie.logicalobjectfifo.placeholder{%tile_0_0} : !amdaie.logicalobjectfifo<memref<8x16xi32>>
      %placeholder1 = amdaie.logicalobjectfifo.placeholder{%tile_1_0} : !amdaie.logicalobjectfifo<memref<8x16xi32>>
      %placeholder2 = amdaie.logicalobjectfifo.placeholder{%tile_2_0} : !amdaie.logicalobjectfifo<memref<8x16xi32>>
      %from_memref_0 = amdaie.logicalobjectfifo.from_memref %arg0, {%tile_0_0} : memref<8x16xi32> -> !amdaie.logicalobjectfifo<memref<8x16xi32>>
      %from_memref_1 = amdaie.logicalobjectfifo.from_memref %arg1, {%tile_1_0} : memref<8x16xi32> -> !amdaie.logicalobjectfifo<memref<8x16xi32>>
      %from_memref_2 = amdaie.logicalobjectfifo.from_memref %arg2, {%tile_2_0} : memref<8x16xi32> -> !amdaie.logicalobjectfifo<memref<8x16xi32>>
      %from_memref_3 = amdaie.logicalobjectfifo.from_memref %arg3, {%tile_0_1} : memref<1x1x8x16xi32, 1> -> !amdaie.logicalobjectfifo<memref<1x1x8x16xi32, 1>>
      %dma0 = amdaie.circular_dma_cpy_nd(%from_memref_3[] [] [], %placeholder0[] [] []) : (!amdaie.logicalobjectfifo<memref<1x1x8x16xi32, 1>>, !amdaie.logicalobjectfifo<memref<8x16xi32>>)
      %dma1 = amdaie.circular_dma_cpy_nd(%from_memref_3[] [] [], %placeholder1[] [] []) : (!amdaie.logicalobjectfifo<memref<1x1x8x16xi32, 1>>, !amdaie.logicalobjectfifo<memref<8x16xi32>>)
      %dma2 = amdaie.circular_dma_cpy_nd(%from_memref_3[] [] [], %placeholder2[] [] []) : (!amdaie.logicalobjectfifo<memref<1x1x8x16xi32, 1>>, !amdaie.logicalobjectfifo<memref<8x16xi32>>)
      amdaie.controlcode {
        %0 = amdaie.npu.dma_cpy_nd async_source %dma0([] [] [], %from_memref_0[0, 0, 0] [1, 8, 16] [128, 16, 1]) : source_type = !amdaie.logicalobjectfifo<memref<8x16xi32>>
        %1 = amdaie.npu.dma_cpy_nd async_source %dma1([] [] [], %from_memref_1[0, 0] [8, 16] [16, 1]) : source_type = !amdaie.logicalobjectfifo<memref<8x16xi32>>
        %2 = amdaie.npu.dma_cpy_nd async_source %dma2([] [] [], %from_memref_2[0] [128] [1]) : source_type = !amdaie.logicalobjectfifo<memref<8x16xi32>>
        amdaie.npu.dma_wait(%0 : !amdaie.async_source_token)
        amdaie.npu.dma_wait(%1 : !amdaie.async_source_token)
        amdaie.npu.dma_wait(%2 : !amdaie.async_source_token)
        amdaie.end
      }
    }
    return
  }
}

// -----

<<<<<<< HEAD
// CHECK-LABEL: @multiple_dma_cpy_with_diff_bd_id_1
=======
// CHECK-LABEL: @multiple_dma_cpy_with_wait_after_each
>>>>>>> e0e5e30a
// CHECK-DAG:   %[[C0:.+]] = arith.constant 0 : index
// CHECK-DAG:   %[[C1:.+]] = arith.constant 1 : index
// CHECK-DAG:   %[[C2:.+]] = arith.constant 2 : index
// CHECK:       amdaie.workgroup
// CHECK-DAG:     %[[TILE_0_0:.+]] = amdaie.tile(%[[C0]], %[[C0]])
// CHECK-DAG:     %[[FROM_MEMREF_0:.+]] = amdaie.logicalobjectfifo.from_memref %{{.+}}, {%[[TILE_0_0]]} : memref<8x16xi32> -> !amdaie.logicalobjectfifo<memref<8x16xi32>>
// CHECK:         %[[CIRC_DMA:.+]] = amdaie.circular_dma_cpy_nd
// CHECK:         amdaie.controlcode
// CHECK:           %[[BD_ID_0:.+]] = amdaie.bd_id(%[[TILE_0_0]], %[[C0]])
// CHECK:           %[[NPU_DMA_0:.+]] = amdaie.npu.dma_cpy_nd async_source %[[CIRC_DMA]]([] [] [], %[[FROM_MEMREF_0]][0, 0, 0] [1, 8, 16] [128, 16, 1] bd_id = %[[BD_ID_0]])
// CHECK:           amdaie.npu.dma_wait(%[[NPU_DMA_0]] : !amdaie.async_source_token)
// CHECK:           %[[BD_ID_1:.+]] = amdaie.bd_id(%[[TILE_0_0]], %[[C1]])
// CHECK:           %[[NPU_DMA_1:.+]] = amdaie.npu.dma_cpy_nd async_source %[[CIRC_DMA]]([] [] [], %[[FROM_MEMREF_0]][0, 0] [8, 16] [16, 1] bd_id = %[[BD_ID_1]])
// CHECK:           amdaie.npu.dma_wait(%[[NPU_DMA_1]] : !amdaie.async_source_token)
// CHECK:           %[[BD_ID_2:.+]] = amdaie.bd_id(%[[TILE_0_0]], %[[C2]])
// CHECK:           %[[NPU_DMA_2:.+]] = amdaie.npu.dma_cpy_nd async_source %[[CIRC_DMA]]([] [] [], %[[FROM_MEMREF_0]][0] [128] [1] bd_id = %[[BD_ID_2]])
// CHECK:           amdaie.npu.dma_wait(%[[NPU_DMA_2]] : !amdaie.async_source_token)
#executable_target_amdaie_xclbin_fb = #hal.executable.target<"amd-aie", "amdaie-xclbin-fb", {target_device = "npu1_4col", ukernels = "none"}>
module attributes {hal.executable.target = #executable_target_amdaie_xclbin_fb} {
<<<<<<< HEAD
  func.func @multiple_dma_cpy_with_diff_bd_id_1(%arg0: memref<8x16xi32>, %arg1: memref<1x1x8x16xi32, 1>) {
=======
  func.func @multiple_dma_cpy_with_wait_after_each(%arg0: memref<8x16xi32>, %arg1: memref<1x1x8x16xi32, 1>) {
>>>>>>> e0e5e30a
    %c0 = arith.constant 0 : index
    %c1 = arith.constant 1 : index
    amdaie.workgroup {
      %tile_0_0 = amdaie.tile(%c0, %c0)
      %tile_0_1 = amdaie.tile(%c0, %c1)
      %placeholder0 = amdaie.logicalobjectfifo.placeholder{%tile_0_0} : !amdaie.logicalobjectfifo<memref<8x16xi32>>
      %from_memref_0 = amdaie.logicalobjectfifo.from_memref %arg0, {%tile_0_0} : memref<8x16xi32> -> !amdaie.logicalobjectfifo<memref<8x16xi32>>
      %from_memref_1 = amdaie.logicalobjectfifo.from_memref %arg1, {%tile_0_1} : memref<1x1x8x16xi32, 1> -> !amdaie.logicalobjectfifo<memref<1x1x8x16xi32, 1>>
      %0 = amdaie.circular_dma_cpy_nd(%from_memref_1[] [] [], %placeholder0[] [] []) : (!amdaie.logicalobjectfifo<memref<1x1x8x16xi32, 1>>, !amdaie.logicalobjectfifo<memref<8x16xi32>>)
      amdaie.controlcode {
        %1 = amdaie.npu.dma_cpy_nd async_source %0([] [] [], %from_memref_0[0, 0, 0] [1, 8, 16] [128, 16, 1]) : source_type = !amdaie.logicalobjectfifo<memref<8x16xi32>>
        amdaie.npu.dma_wait(%1 : !amdaie.async_source_token)
        %2 = amdaie.npu.dma_cpy_nd async_source %0([] [] [], %from_memref_0[0, 0] [8, 16] [16, 1]) : source_type = !amdaie.logicalobjectfifo<memref<8x16xi32>>
        amdaie.npu.dma_wait(%2 : !amdaie.async_source_token)
        %3 = amdaie.npu.dma_cpy_nd async_source %0([] [] [], %from_memref_0[0] [128] [1]) : source_type = !amdaie.logicalobjectfifo<memref<8x16xi32>>
        amdaie.npu.dma_wait(%3 : !amdaie.async_source_token)
        amdaie.end
      }
    }
    return
  }
}

// -----

<<<<<<< HEAD
// CHECK-LABEL: @multiple_dma_cpy_with_diff_bd_id_2
=======
// CHECK-LABEL: @multiple_dma_cpy_with_wait_after_all
>>>>>>> e0e5e30a
// CHECK-DAG:   %[[C0:.+]] = arith.constant 0 : index
// CHECK-DAG:   %[[C1:.+]] = arith.constant 1 : index
// CHECK-DAG:   %[[C2:.+]] = arith.constant 2 : index
// CHECK:       amdaie.workgroup
// CHECK:         %[[TILE_0_0:.+]] = amdaie.tile(%[[C0]], %[[C0]])
// CHECK-DAG:     %[[FROM_MEMREF_0:.+]] = amdaie.logicalobjectfifo.from_memref %{{.+}}, {%[[TILE_0_0]]} : memref<8x16xi32> -> !amdaie.logicalobjectfifo<memref<8x16xi32>>
// CHECK:         %[[CIRC_DMA:.+]] = amdaie.circular_dma_cpy_nd
// CHECK:         amdaie.controlcode
// CHECK:           %[[BD_ID_0:.+]] = amdaie.bd_id(%[[TILE_0_0]], %[[C0]])
// CHECK:           %[[NPU_DMA_0:.+]] = amdaie.npu.dma_cpy_nd async_source %[[CIRC_DMA]]([] [] [], %[[FROM_MEMREF_0]][0, 0, 0] [1, 8, 16] [128, 16, 1] bd_id = %[[BD_ID_0]])
// CHECK:           %[[BD_ID_1:.+]] = amdaie.bd_id(%[[TILE_0_0]], %[[C1]])
// CHECK:           %[[NPU_DMA_1:.+]] = amdaie.npu.dma_cpy_nd async_source %[[CIRC_DMA]]([] [] [], %[[FROM_MEMREF_0]][0, 0] [8, 16] [16, 1] bd_id = %[[BD_ID_1]])
// CHECK:           %[[BD_ID_2:.+]] = amdaie.bd_id(%[[TILE_0_0]], %[[C2]])
// CHECK:           %[[NPU_DMA_2:.+]] = amdaie.npu.dma_cpy_nd async_source %[[CIRC_DMA]]([] [] [], %[[FROM_MEMREF_0]][0] [128] [1] bd_id = %[[BD_ID_2]])
// CHECK:           amdaie.npu.dma_wait(%[[NPU_DMA_0]] : !amdaie.async_source_token)
// CHECK:           amdaie.npu.dma_wait(%[[NPU_DMA_1]] : !amdaie.async_source_token)
// CHECK:           amdaie.npu.dma_wait(%[[NPU_DMA_2]] : !amdaie.async_source_token)
#executable_target_amdaie_xclbin_fb = #hal.executable.target<"amd-aie", "amdaie-xclbin-fb", {target_device = "npu1_4col", ukernels = "none"}>
module attributes {hal.executable.target = #executable_target_amdaie_xclbin_fb} {
<<<<<<< HEAD
  func.func @multiple_dma_cpy_with_diff_bd_id_2(%arg0: memref<8x16xi32>, %arg1: memref<1x1x8x16xi32, 1>) {
=======
  func.func @multiple_dma_cpy_with_wait_after_all(%arg0: memref<8x16xi32>, %arg1: memref<1x1x8x16xi32, 1>) {
>>>>>>> e0e5e30a
    %c0 = arith.constant 0 : index
    %c1 = arith.constant 1 : index
    amdaie.workgroup {
      %tile_0_0 = amdaie.tile(%c0, %c0)
      %tile_0_1 = amdaie.tile(%c0, %c1)
      %placeholder0 = amdaie.logicalobjectfifo.placeholder{%tile_0_0} : !amdaie.logicalobjectfifo<memref<8x16xi32>>
      %from_memref_0 = amdaie.logicalobjectfifo.from_memref %arg0, {%tile_0_0} : memref<8x16xi32> -> !amdaie.logicalobjectfifo<memref<8x16xi32>>
      %from_memref_1 = amdaie.logicalobjectfifo.from_memref %arg1, {%tile_0_1} : memref<1x1x8x16xi32, 1> -> !amdaie.logicalobjectfifo<memref<1x1x8x16xi32, 1>>
      %0 = amdaie.circular_dma_cpy_nd(%from_memref_1[] [] [], %placeholder0[] [] []) : (!amdaie.logicalobjectfifo<memref<1x1x8x16xi32, 1>>, !amdaie.logicalobjectfifo<memref<8x16xi32>>)
      amdaie.controlcode {
        %1 = amdaie.npu.dma_cpy_nd async_source %0([] [] [], %from_memref_0[0, 0, 0] [1, 8, 16] [128, 16, 1]) : source_type = !amdaie.logicalobjectfifo<memref<8x16xi32>>
        %2 = amdaie.npu.dma_cpy_nd async_source %0([] [] [], %from_memref_0[0, 0] [8, 16] [16, 1]) : source_type = !amdaie.logicalobjectfifo<memref<8x16xi32>>
        %3 = amdaie.npu.dma_cpy_nd async_source %0([] [] [], %from_memref_0[0] [128] [1]) : source_type = !amdaie.logicalobjectfifo<memref<8x16xi32>>
        amdaie.npu.dma_wait(%1 : !amdaie.async_source_token)
        amdaie.npu.dma_wait(%2 : !amdaie.async_source_token)
        amdaie.npu.dma_wait(%3 : !amdaie.async_source_token)
        amdaie.end
      }
    }
    return
  }
}

// -----
<<<<<<< HEAD

// CHECK-LABEL: @nested_loops_1
// CHECK-DAG:   %[[C0:.+]] = arith.constant 0 : index
// CHECK-DAG:   %[[C1:.+]] = arith.constant 1 : index
// CHECK-DAG:   %[[C2:.+]] = arith.constant 2 : index
// CHECK-DAG:   %[[C15:.+]] = arith.constant 15 : index
// CHECK-DAG:   %[[C16:.+]] = arith.constant 16 : index
=======
// CHECK: #map = affine_map<(d0) -> (d0 mod 15 + 1)>
// CHECK: #map1 = affine_map<(d0) -> (d0 mod 16)>
// CHECK-LABEL: @nested_loops_multi_tiles
// CHECK:   %[[C0:.+]] = arith.constant 0 : index
// CHECK:   %[[C1:.+]] = arith.constant 1 : index
// CHECK:   %[[C2:.+]] = arith.constant 2 : index
// CHECK:   %[[C6:.+]] = arith.constant 6 : index
>>>>>>> e0e5e30a
// CHECK:       amdaie.workgroup
// CHECK-DAG:     %[[TILE_0_0:.+]] = amdaie.tile(%[[C0]], %[[C0]])
// CHECK-DAG:     %[[TILE_1_0:.+]] = amdaie.tile(%[[C1]], %[[C0]])
// CHECK-DAG:     %[[TILE_2_0:.+]] = amdaie.tile(%[[C2]], %[[C0]])
// CHECK-DAG:     %[[FROM_MEMREF_0:.+]] = amdaie.logicalobjectfifo.from_memref %{{.+}}, {%[[TILE_0_0]]} : memref<8x16xi32> -> !amdaie.logicalobjectfifo<memref<8x16xi32>>
// CHECK-DAG:     %[[FROM_MEMREF_1:.+]] = amdaie.logicalobjectfifo.from_memref %{{.+}}, {%[[TILE_1_0]]} : memref<8x16xi32> -> !amdaie.logicalobjectfifo<memref<8x16xi32>>
// CHECK-DAG:     %[[FROM_MEMREF_2:.+]] = amdaie.logicalobjectfifo.from_memref %{{.+}}, {%[[TILE_2_0]]} : memref<8x16xi32> -> !amdaie.logicalobjectfifo<memref<8x16xi32>>
// CHECK:         %[[CIRC_DMA_0:.+]] = amdaie.circular_dma_cpy_nd
// CHECK:         %[[CIRC_DMA_1:.+]] = amdaie.circular_dma_cpy_nd
// CHECK:         %[[CIRC_DMA_2:.+]] = amdaie.circular_dma_cpy_nd
// CHECK:         amdaie.controlcode
// CHECK:           %[[BD_ID_0_0:.+]] = amdaie.bd_id(%[[TILE_0_0]], %[[C0]])
// CHECK:           %[[NPU_DMA_0:.+]] = amdaie.npu.dma_cpy_nd async_source %[[CIRC_DMA_0]]([] [] [], %[[FROM_MEMREF_0]][0, 0, 0, 0] [1, 1, 8, 16] [128, 128, 16, 1] bd_id = %[[BD_ID_0_0]])
// CHECK:           scf.forall (%{{.+}}, %{{.+}}) in (2, 2)
// CHECK:             %[[BD_ID_1_0:.+]] = amdaie.bd_id(%[[TILE_1_0]], %[[C0]])
// CHECK:             %[[NPU_DMA_1:.+]] = amdaie.npu.dma_cpy_nd async_source %[[CIRC_DMA_1]]([] [] [], %[[FROM_MEMREF_1]][0, 0, 0] [1, 8, 16] [128, 16, 1] bd_id = %[[BD_ID_1_0]])
// CHECK:             scf.for %[[LOOP_VAR_0:.+]] = %[[C0]] to %[[C6]] step %[[C1]]
<<<<<<< HEAD
// CHECK:               %[[VAR_0:.+]] = arith.remui %[[LOOP_VAR_0:.+]], %[[C15]] : index
// CHECK:               %[[VAR_1:.+]] = arith.addi %[[VAR_0]], %[[C1]] : index
// CHECK:               %[[BD_ID_1_1:.+]] = amdaie.bd_id(%[[TILE_1_0]], %[[VAR_1]])
// CHECK:               %[[NPU_DMA_2:.+]] = amdaie.npu.dma_cpy_nd async_source %[[CIRC_DMA_1]]([] [] [], %[[FROM_MEMREF_1]][0, 0] [1, 128] [128, 1] bd_id = %[[BD_ID_1_1]])
// CHECK:               %[[BD_ID_0_1:.+]] = amdaie.bd_id(%[[TILE_0_0]], %[[VAR_1]])
// CHECK:               %[[NPU_DMA_3:.+]] = amdaie.npu.dma_cpy_nd async_source %[[CIRC_DMA_0]]([] [] [], %[[FROM_MEMREF_0]][0] [128] [1] bd_id = %[[BD_ID_0_1]])
// CHECK:               amdaie.npu.dma_wait(%[[NPU_DMA_2]] : !amdaie.async_source_token)
// CHECK:               amdaie.npu.dma_wait(%[[NPU_DMA_3]] : !amdaie.async_source_token)
// CHECK:               %[[VAR_2:.+]] = arith.remui %[[LOOP_VAR_0:.+]], %[[C16]] : index
// CHECK:               %[[BD_ID_2_0:.+]] = amdaie.bd_id(%[[TILE_2_0]], %[[VAR_2]])
=======
// CHECK:               %[[VAR_0:.+]] = affine.apply #map(%[[LOOP_VAR_0]])
// CHECK:               %[[BD_ID_1_1:.+]] = amdaie.bd_id(%[[TILE_1_0]], %[[VAR_0]])
// CHECK:               %[[NPU_DMA_2:.+]] = amdaie.npu.dma_cpy_nd async_source %[[CIRC_DMA_1]]([] [] [], %[[FROM_MEMREF_1]][0, 0] [1, 128] [128, 1] bd_id = %[[BD_ID_1_1]])
// CHECK:               %[[BD_ID_0_1:.+]] = amdaie.bd_id(%[[TILE_0_0]], %[[VAR_0]])
// CHECK:               %[[NPU_DMA_3:.+]] = amdaie.npu.dma_cpy_nd async_source %[[CIRC_DMA_0]]([] [] [], %[[FROM_MEMREF_0]][0] [128] [1] bd_id = %[[BD_ID_0_1]])
// CHECK:               amdaie.npu.dma_wait(%[[NPU_DMA_2]] : !amdaie.async_source_token)
// CHECK:               amdaie.npu.dma_wait(%[[NPU_DMA_3]] : !amdaie.async_source_token)
// CHECK:               %[[VAR_1:.+]] = affine.apply #map1(%[[LOOP_VAR_0]])
// CHECK:               %[[BD_ID_2_0:.+]] = amdaie.bd_id(%[[TILE_2_0]], %[[VAR_1]])
>>>>>>> e0e5e30a
// CHECK:               %[[NPU_DMA_4:.+]] = amdaie.npu.dma_cpy_nd async_source %[[CIRC_DMA_2]]([] [] [], %[[FROM_MEMREF_2]][] [] [] bd_id = %[[BD_ID_2_0]])
// CHECK:               amdaie.npu.dma_wait(%[[NPU_DMA_4]] : !amdaie.async_source_token)
// CHECK:             }
// CHECK:             amdaie.npu.dma_wait(%[[NPU_DMA_1]] : !amdaie.async_source_token)
// CHECK:           }
// CHECK:           amdaie.npu.dma_wait(%[[NPU_DMA_0]] : !amdaie.async_source_token)
#executable_target_amdaie_xclbin_fb = #hal.executable.target<"amd-aie", "amdaie-xclbin-fb", {target_device = "npu1_4col", ukernels = "none"}>
module attributes {hal.executable.target = #executable_target_amdaie_xclbin_fb} {
<<<<<<< HEAD
  func.func @nested_loops_1(%arg0: memref<8x16xi32>, %arg1: memref<8x16xi32>, %arg2: memref<8x16xi32>, %arg3: memref<1x1x8x16xi32, 1>) {
=======
  func.func @nested_loops_multi_tiles(%arg0: memref<8x16xi32>, %arg1: memref<8x16xi32>, %arg2: memref<8x16xi32>, %arg3: memref<1x1x8x16xi32, 1>) {
>>>>>>> e0e5e30a
    %c0 = arith.constant 0 : index
    %c1 = arith.constant 1 : index
    %c2 = arith.constant 2 : index
    %c6 = arith.constant 6 : index
    amdaie.workgroup {
      %tile_0_0 = amdaie.tile(%c0, %c0)
      %tile_1_0 = amdaie.tile(%c1, %c0)
      %tile_2_0 = amdaie.tile(%c2, %c0)
      %tile_0_1 = amdaie.tile(%c0, %c1)
      %placeholder0 = amdaie.logicalobjectfifo.placeholder{%tile_0_0} : !amdaie.logicalobjectfifo<memref<8x16xi32>>
      %placeholder1 = amdaie.logicalobjectfifo.placeholder{%tile_1_0} : !amdaie.logicalobjectfifo<memref<8x16xi32>>
      %placeholder2 = amdaie.logicalobjectfifo.placeholder{%tile_2_0} : !amdaie.logicalobjectfifo<memref<8x16xi32>>
      %from_memref_0 = amdaie.logicalobjectfifo.from_memref %arg0, {%tile_0_0} : memref<8x16xi32> -> !amdaie.logicalobjectfifo<memref<8x16xi32>>
      %from_memref_1 = amdaie.logicalobjectfifo.from_memref %arg1, {%tile_1_0} : memref<8x16xi32> -> !amdaie.logicalobjectfifo<memref<8x16xi32>>
      %from_memref_2 = amdaie.logicalobjectfifo.from_memref %arg2, {%tile_2_0} : memref<8x16xi32> -> !amdaie.logicalobjectfifo<memref<8x16xi32>>
      %from_memref_3 = amdaie.logicalobjectfifo.from_memref %arg3, {%tile_0_1} : memref<1x1x8x16xi32, 1> -> !amdaie.logicalobjectfifo<memref<1x1x8x16xi32, 1>>
      %dma0 = amdaie.circular_dma_cpy_nd(%from_memref_3[] [] [], %placeholder0[] [] []) : (!amdaie.logicalobjectfifo<memref<1x1x8x16xi32, 1>>, !amdaie.logicalobjectfifo<memref<8x16xi32>>)
      %dma1 = amdaie.circular_dma_cpy_nd(%from_memref_3[] [] [], %placeholder1[] [] []) : (!amdaie.logicalobjectfifo<memref<1x1x8x16xi32, 1>>, !amdaie.logicalobjectfifo<memref<8x16xi32>>)
      %dma2 = amdaie.circular_dma_cpy_nd(%from_memref_3[] [] [], %placeholder2[] [] []) : (!amdaie.logicalobjectfifo<memref<1x1x8x16xi32, 1>>, !amdaie.logicalobjectfifo<memref<8x16xi32>>)
      amdaie.controlcode {
        %0 = amdaie.npu.dma_cpy_nd async_source %dma0([] [] [], %from_memref_0[0, 0, 0, 0] [1, 1, 8, 16] [128, 128, 16, 1]) : source_type = !amdaie.logicalobjectfifo<memref<8x16xi32>>
        scf.forall (%arg4, %arg5) in (2, 2) {
          %1 = amdaie.npu.dma_cpy_nd async_source %dma1([] [] [], %from_memref_1[0, 0, 0] [1, 8, 16] [128, 16, 1]) : source_type = !amdaie.logicalobjectfifo<memref<8x16xi32>>
          scf.for %arg6 = %c0 to %c6 step %c1 {
            %2 = amdaie.npu.dma_cpy_nd async_source %dma1([] [] [], %from_memref_1[0, 0] [1, 128] [128, 1]) : source_type = !amdaie.logicalobjectfifo<memref<8x16xi32>>
            %3 = amdaie.npu.dma_cpy_nd async_source %dma0([] [] [], %from_memref_0[0] [128] [1]) : source_type = !amdaie.logicalobjectfifo<memref<8x16xi32>>
            amdaie.npu.dma_wait(%2 : !amdaie.async_source_token)
            amdaie.npu.dma_wait(%3 : !amdaie.async_source_token)
            %4 = amdaie.npu.dma_cpy_nd async_source %dma2([] [] [], %from_memref_2[] [] []) : source_type = !amdaie.logicalobjectfifo<memref<8x16xi32>>
            amdaie.npu.dma_wait(%4 : !amdaie.async_source_token)
          }
          amdaie.npu.dma_wait(%1 : !amdaie.async_source_token)
        }
        amdaie.npu.dma_wait(%0 : !amdaie.async_source_token)
        amdaie.end
      }
    }
    return
  }
}

// -----

<<<<<<< HEAD
// CHECK-LABEL: @nested_loops_2
// CHECK-DAG:   %[[C0:.+]] = arith.constant 0 : index
// CHECK-DAG:   %[[C1:.+]] = arith.constant 1 : index
// CHECK-DAG:   %[[C2:.+]] = arith.constant 2 : index
// CHECK-DAG:   %[[C3:.+]] = arith.constant 3 : index
// CHECK-DAG:   %[[C14:.+]] = arith.constant 14 : index
=======
// CHECK: #map = affine_map<(d0) -> (d0 mod 16)>
// CHECK: #map1 = affine_map<(d0) -> (d0 mod 8)>
// CHECK: #map2 = affine_map<(d0) -> (d0 mod 8 + 8)>
// CHECK-LABEL: @nested_loops_wait_before_innerloop
// CHECK:   %[[C0:.+]] = arith.constant 0 : index
// CHECK:   %[[C1:.+]] = arith.constant 1 : index
// CHECK:   %[[C2:.+]] = arith.constant 2 : index
// CHECK:   %[[C4:.+]] = arith.constant 4 : index
>>>>>>> e0e5e30a
// CHECK:       amdaie.workgroup
// CHECK-DAG:     %[[TILE_0_0:.+]] = amdaie.tile(%[[C0]], %[[C0]])
// CHECK-DAG:     %[[FROM_MEMREF_0:.+]] = amdaie.logicalobjectfifo.from_memref %{{.+}}, {%[[TILE_0_0]]} : memref<8x16xi32> -> !amdaie.logicalobjectfifo<memref<8x16xi32>>
// CHECK-DAG:     %[[FROM_MEMREF_1:.+]] = amdaie.logicalobjectfifo.from_memref %{{.+}}, {%[[TILE_0_0]]} : memref<8x16xi32> -> !amdaie.logicalobjectfifo<memref<8x16xi32>>
// CHECK-DAG:     %[[FROM_MEMREF_2:.+]] = amdaie.logicalobjectfifo.from_memref %{{.+}}, {%[[TILE_0_0]]} : memref<8x16xi32> -> !amdaie.logicalobjectfifo<memref<8x16xi32>>
// CHECK:         %[[CIRC_DMA_0:.+]] = amdaie.circular_dma_cpy_nd
// CHECK:         amdaie.controlcode
<<<<<<< HEAD
// CHECK:           %[[BD_ID_0:.+]] = amdaie.bd_id(%[[TILE_0_0]], %[[C0]])
// CHECK:           %[[NPU_DMA_0:.+]] = amdaie.npu.dma_cpy_nd async_source %[[CIRC_DMA_0]]([] [] [], %[[FROM_MEMREF_0]][0, 0, 0, 0] [1, 1, 8, 16] [128, 128, 16, 1] bd_id = %[[BD_ID_0]])
// CHECK:           scf.forall (%{{.+}}, %{{.+}}) in (2, 2)
// CHECK:             %[[BD_ID_1:.+]] = amdaie.bd_id(%[[TILE_0_0]], %[[C1]])
// CHECK:             %[[NPU_DMA_1:.+]] = amdaie.npu.dma_cpy_nd async_source %[[CIRC_DMA_0]]([] [] [], %[[FROM_MEMREF_1]][0, 0, 0] [1, 8, 16] [128, 16, 1] bd_id = %[[BD_ID_1]])
// CHECK:             scf.for %[[LOOP_VAR_0:.+]] = %[[C0]] to %[[C6]] step %[[C1]]
// CHECK:               %[[VAR_0:.+]] = arith.muli %[[LOOP_VAR_0]], %[[C3]] : index
// CHECK:               %[[VAR_1:.+]] = arith.remui %[[VAR_0]], %[[C14]] : index
// CHECK:               %[[VAR_2:.+]] = arith.addi %[[VAR_1]], %[[C2]] : index
// CHECK:               %[[BD_ID_2:.+]] = amdaie.bd_id(%[[TILE_0_0]], %[[VAR_2]])
// CHECK:               %[[NPU_DMA_2:.+]] = amdaie.npu.dma_cpy_nd async_source %[[CIRC_DMA_0]]([] [] [], %[[FROM_MEMREF_1]][0, 0] [1, 128] [128, 1] bd_id = %[[BD_ID_2]])
// CHECK:               %[[VAR_3:.+]] = arith.addi %[[VAR_0]], %[[C1]] : index
// CHECK:               %[[VAR_4:.+]] = arith.remui %[[VAR_3]], %[[C14]] : index
// CHECK:               %[[VAR_5:.+]] = arith.addi %[[VAR_4]], %[[C2]] : index
// CHECK:               %[[BD_ID_3:.+]] = amdaie.bd_id(%[[TILE_0_0]], %[[VAR_5]])
// CHECK:               %[[NPU_DMA_3:.+]] = amdaie.npu.dma_cpy_nd async_source %[[CIRC_DMA_0]]([] [] [], %[[FROM_MEMREF_0]][0] [128] [1] bd_id = %[[BD_ID_3]])
// CHECK:               amdaie.npu.dma_wait(%[[NPU_DMA_2]] : !amdaie.async_source_token)
// CHECK:               amdaie.npu.dma_wait(%[[NPU_DMA_3]] : !amdaie.async_source_token)
// CHECK:               %[[VAR_6:.+]] = arith.addi %[[VAR_0]], %[[C2]] : index
// CHECK:               %[[VAR_7:.+]] = arith.remui %[[VAR_6]], %[[C14]] : index
// CHECK:               %[[VAR_8:.+]] = arith.addi %[[VAR_7]], %[[C2]] : index
// CHECK:               %[[BD_ID_4:.+]] = amdaie.bd_id(%[[TILE_0_0]], %[[VAR_8]])
// CHECK:               %[[NPU_DMA_4:.+]] = amdaie.npu.dma_cpy_nd async_source %[[CIRC_DMA_0]]([] [] [], %[[FROM_MEMREF_2]][] [] [] bd_id = %[[BD_ID_4]])
// CHECK:               amdaie.npu.dma_wait(%[[NPU_DMA_4]] : !amdaie.async_source_token)
// CHECK:             }
// CHECK:             amdaie.npu.dma_wait(%[[NPU_DMA_1]] : !amdaie.async_source_token)
// CHECK:           }
// CHECK:           amdaie.npu.dma_wait(%[[NPU_DMA_0]] : !amdaie.async_source_token)
#map = affine_map<(d0) -> (d0 * 16)>
#executable_target_amdaie_xclbin_fb = #hal.executable.target<"amd-aie", "amdaie-xclbin-fb", {target_device = "npu1_4col", ukernels = "none"}>
module attributes {hal.executable.target = #executable_target_amdaie_xclbin_fb} {
  func.func @nested_loops_2(%arg0: memref<8x16xi32>, %arg1: memref<8x16xi32>, %arg2: memref<8x16xi32>, %arg3: memref<1x1x8x16xi32, 1>) {
    %c0 = arith.constant 0 : index
    %c1 = arith.constant 1 : index
    %c2 = arith.constant 2 : index
    %c6 = arith.constant 6 : index
=======
// CHECK:           scf.for %[[LOOP_VAR_0:.+]] = %[[C0]] to %[[C4]] step %[[C1]]
// CHECK:             %[[VAR_0:.+]] = affine.apply #map(%[[LOOP_VAR_0]])
// CHECK:             %[[BD_ID_0:.+]] = amdaie.bd_id(%[[TILE_0_0]], %[[VAR_0]])
// CHECK:             %[[NPU_DMA_0:.+]] = amdaie.npu.dma_cpy_nd async_source %[[CIRC_DMA_0]]([] [] [], %[[FROM_MEMREF_0]][] [] [] bd_id = %[[BD_ID_0]])
// CHECK:             amdaie.npu.dma_wait(%[[NPU_DMA_0]] : !amdaie.async_source_token)
// CHECK:             scf.for %[[LOOP_VAR_1:.+]] = %[[C0]] to %[[C2]] step %[[C1]]
// CHECK:               %[[VAR_1:.+]] = affine.apply #map1(%[[LOOP_VAR_1]])
// CHECK:               %[[BD_ID_1:.+]] = amdaie.bd_id(%[[TILE_0_0]], %[[VAR_1]])
// CHECK:               %[[NPU_DMA_1:.+]] = amdaie.npu.dma_cpy_nd async_target %[[CIRC_DMA_0]](%[[FROM_MEMREF_1]][] [] [] bd_id = %[[BD_ID_1]], [] [] [])
// CHECK:               %[[VAR_2:.+]] = affine.apply #map2(%[[LOOP_VAR_1]])
// CHECK:               %[[BD_ID_2:.+]] = amdaie.bd_id(%[[TILE_0_0]], %[[VAR_2]])
// CHECK:               %[[NPU_DMA_2:.+]] = amdaie.npu.dma_cpy_nd async_source %[[CIRC_DMA_0]]([] [] [], %[[FROM_MEMREF_2]][] [] [] bd_id = %[[BD_ID_2]])
// CHECK:               amdaie.npu.dma_wait(%[[NPU_DMA_1]] : !amdaie.async_target_token)
// CHECK:               amdaie.npu.dma_wait(%[[NPU_DMA_2]] : !amdaie.async_source_token)
// CHECK:             }
// CHECK:           }
#executable_target_amdaie_xclbin_fb = #hal.executable.target<"amd-aie", "amdaie-xclbin-fb", {target_device = "npu1_4col", ukernels = "none"}>
module attributes {hal.executable.target = #executable_target_amdaie_xclbin_fb} {
  func.func @nested_loops_wait_before_innerloop(%arg0: memref<8x16xi32>, %arg1: memref<8x16xi32>, %arg2: memref<8x16xi32>, %arg3: memref<1x1x8x16xi32, 1>) {
    %c0 = arith.constant 0 : index
    %c1 = arith.constant 1 : index
    %c2 = arith.constant 2 : index
    %c4 = arith.constant 4 : index
>>>>>>> e0e5e30a
    amdaie.workgroup {
      %tile_0_0 = amdaie.tile(%c0, %c0)
      %placeholder0 = amdaie.logicalobjectfifo.placeholder{%tile_0_0} : !amdaie.logicalobjectfifo<memref<8x16xi32>>
      %from_memref_0 = amdaie.logicalobjectfifo.from_memref %arg0, {%tile_0_0} : memref<8x16xi32> -> !amdaie.logicalobjectfifo<memref<8x16xi32>>
      %from_memref_1 = amdaie.logicalobjectfifo.from_memref %arg1, {%tile_0_0} : memref<8x16xi32> -> !amdaie.logicalobjectfifo<memref<8x16xi32>>
      %from_memref_2 = amdaie.logicalobjectfifo.from_memref %arg2, {%tile_0_0} : memref<8x16xi32> -> !amdaie.logicalobjectfifo<memref<8x16xi32>>
      %from_memref_3 = amdaie.logicalobjectfifo.from_memref %arg3, {%tile_0_0} : memref<1x1x8x16xi32, 1> -> !amdaie.logicalobjectfifo<memref<1x1x8x16xi32, 1>>
      %dma0 = amdaie.circular_dma_cpy_nd(%from_memref_3[] [] [], %placeholder0[] [] []) : (!amdaie.logicalobjectfifo<memref<1x1x8x16xi32, 1>>, !amdaie.logicalobjectfifo<memref<8x16xi32>>)
      amdaie.controlcode {
<<<<<<< HEAD
        %0 = amdaie.npu.dma_cpy_nd async_source %dma0([] [] [], %from_memref_0[0, 0, 0, 0] [1, 1, 8, 16] [128, 128, 16, 1]) : source_type = !amdaie.logicalobjectfifo<memref<8x16xi32>>
        scf.forall (%arg4, %arg5) in (2, 2) {
          %1 = amdaie.npu.dma_cpy_nd async_source %dma0([] [] [], %from_memref_1[0, 0, 0] [1, 8, 16] [128, 16, 1]) : source_type = !amdaie.logicalobjectfifo<memref<8x16xi32>>
          scf.for %arg6 = %c0 to %c6 step %c1 {
            %2 = amdaie.npu.dma_cpy_nd async_source %dma0([] [] [], %from_memref_1[0, 0] [1, 128] [128, 1]) : source_type = !amdaie.logicalobjectfifo<memref<8x16xi32>>
            %3 = amdaie.npu.dma_cpy_nd async_source %dma0([] [] [], %from_memref_0[0] [128] [1]) : source_type = !amdaie.logicalobjectfifo<memref<8x16xi32>>
            amdaie.npu.dma_wait(%2 : !amdaie.async_source_token)
            amdaie.npu.dma_wait(%3 : !amdaie.async_source_token)
            %4 = amdaie.npu.dma_cpy_nd async_source %dma0([] [] [], %from_memref_2[] [] []) : source_type = !amdaie.logicalobjectfifo<memref<8x16xi32>>
            amdaie.npu.dma_wait(%4 : !amdaie.async_source_token)
          }
          amdaie.npu.dma_wait(%1 : !amdaie.async_source_token)
        }
        amdaie.npu.dma_wait(%0 : !amdaie.async_source_token)
=======
        scf.for %arg4 = %c0 to %c4 step %c1 {
          %0 = amdaie.npu.dma_cpy_nd async_source %dma0([] [] [], %from_memref_0[] [] []) : source_type = !amdaie.logicalobjectfifo<memref<8x16xi32>>
          amdaie.npu.dma_wait(%0 : !amdaie.async_source_token)
          scf.for %arg5 = %c0 to %c2 step %c1 {
            %1 = amdaie.npu.dma_cpy_nd async_target %dma0(%from_memref_1[] [] [], [] [] []) : target_type = !amdaie.logicalobjectfifo<memref<8x16xi32>>
            %2 = amdaie.npu.dma_cpy_nd async_source %dma0([] [] [], %from_memref_2[] [] []) : source_type = !amdaie.logicalobjectfifo<memref<8x16xi32>>            
            amdaie.npu.dma_wait(%1 : !amdaie.async_target_token)
            amdaie.npu.dma_wait(%2 : !amdaie.async_source_token)
          }
        }
        amdaie.end
      }
    }
    return
  }
}

// -----

// CHECK: #map = affine_map<(d0) -> (d0 mod 2)>
// CHECK: #map1 = affine_map<(d0) -> (d0 mod 7 + 2)>
// CHECK: #map2 = affine_map<(d0) -> (d0 mod 7 + 9)>
// CHECK-LABEL: @nested_loops_wait_after_innerloop
// CHECK:   %[[C0:.+]] = arith.constant 0 : index
// CHECK:   %[[C1:.+]] = arith.constant 1 : index
// CHECK:   %[[C2:.+]] = arith.constant 2 : index
// CHECK:   %[[C4:.+]] = arith.constant 4 : index
// CHECK:       amdaie.workgroup
// CHECK-DAG:     %[[TILE_0_0:.+]] = amdaie.tile(%[[C0]], %[[C0]])
// CHECK-DAG:     %[[FROM_MEMREF_0:.+]] = amdaie.logicalobjectfifo.from_memref %{{.+}}, {%[[TILE_0_0]]} : memref<8x16xi32> -> !amdaie.logicalobjectfifo<memref<8x16xi32>>
// CHECK-DAG:     %[[FROM_MEMREF_1:.+]] = amdaie.logicalobjectfifo.from_memref %{{.+}}, {%[[TILE_0_0]]} : memref<8x16xi32> -> !amdaie.logicalobjectfifo<memref<8x16xi32>>
// CHECK-DAG:     %[[FROM_MEMREF_2:.+]] = amdaie.logicalobjectfifo.from_memref %{{.+}}, {%[[TILE_0_0]]} : memref<8x16xi32> -> !amdaie.logicalobjectfifo<memref<8x16xi32>>
// CHECK:         %[[CIRC_DMA_0:.+]] = amdaie.circular_dma_cpy_nd
// CHECK:         amdaie.controlcode
// CHECK:           scf.for %[[LOOP_VAR_0:.+]] = %[[C0]] to %[[C4]] step %[[C1]]
// CHECK:             %[[VAR_0:.+]] = affine.apply #map(%[[LOOP_VAR_0]])
// CHECK:             %[[BD_ID_0:.+]] = amdaie.bd_id(%[[TILE_0_0]], %[[VAR_0]])
// CHECK:             %[[NPU_DMA_0:.+]] = amdaie.npu.dma_cpy_nd async_source %[[CIRC_DMA_0]]([] [] [], %[[FROM_MEMREF_0]][] [] [] bd_id = %[[BD_ID_0]])
// CHECK:             scf.for %[[LOOP_VAR_1:.+]] = %[[C0]] to %[[C2]] step %[[C1]]
// CHECK:               %[[VAR_1:.+]] = affine.apply #map1(%[[LOOP_VAR_1]])
// CHECK:               %[[BD_ID_1:.+]] = amdaie.bd_id(%[[TILE_0_0]], %[[VAR_1]])
// CHECK:               %[[NPU_DMA_1:.+]] = amdaie.npu.dma_cpy_nd async_target %[[CIRC_DMA_0]](%[[FROM_MEMREF_1]][] [] [] bd_id = %[[BD_ID_1]], [] [] [])
// CHECK:               %[[VAR_2:.+]] = affine.apply #map2(%[[LOOP_VAR_1]])
// CHECK:               %[[BD_ID_2:.+]] = amdaie.bd_id(%[[TILE_0_0]], %[[VAR_2]])
// CHECK:               %[[NPU_DMA_2:.+]] = amdaie.npu.dma_cpy_nd async_source %[[CIRC_DMA_0]]([] [] [], %[[FROM_MEMREF_2]][] [] [] bd_id = %[[BD_ID_2]])
// CHECK:               amdaie.npu.dma_wait(%[[NPU_DMA_1]] : !amdaie.async_target_token)
// CHECK:               amdaie.npu.dma_wait(%[[NPU_DMA_2]] : !amdaie.async_source_token)
// CHECK:             }
// CHECK:             amdaie.npu.dma_wait(%[[NPU_DMA_0]] : !amdaie.async_source_token)
// CHECK:           }
#executable_target_amdaie_xclbin_fb = #hal.executable.target<"amd-aie", "amdaie-xclbin-fb", {target_device = "npu1_4col", ukernels = "none"}>
module attributes {hal.executable.target = #executable_target_amdaie_xclbin_fb} {
  func.func @nested_loops_wait_after_innerloop(%arg0: memref<8x16xi32>, %arg1: memref<8x16xi32>, %arg2: memref<8x16xi32>, %arg3: memref<1x1x8x16xi32, 1>) {
    %c0 = arith.constant 0 : index
    %c1 = arith.constant 1 : index
    %c2 = arith.constant 2 : index
    %c4 = arith.constant 4 : index
    amdaie.workgroup {
      %tile_0_0 = amdaie.tile(%c0, %c0)
      %placeholder0 = amdaie.logicalobjectfifo.placeholder{%tile_0_0} : !amdaie.logicalobjectfifo<memref<8x16xi32>>
      %from_memref_0 = amdaie.logicalobjectfifo.from_memref %arg0, {%tile_0_0} : memref<8x16xi32> -> !amdaie.logicalobjectfifo<memref<8x16xi32>>
      %from_memref_1 = amdaie.logicalobjectfifo.from_memref %arg1, {%tile_0_0} : memref<8x16xi32> -> !amdaie.logicalobjectfifo<memref<8x16xi32>>
      %from_memref_2 = amdaie.logicalobjectfifo.from_memref %arg2, {%tile_0_0} : memref<8x16xi32> -> !amdaie.logicalobjectfifo<memref<8x16xi32>>
      %from_memref_3 = amdaie.logicalobjectfifo.from_memref %arg3, {%tile_0_0} : memref<1x1x8x16xi32, 1> -> !amdaie.logicalobjectfifo<memref<1x1x8x16xi32, 1>>
      %dma0 = amdaie.circular_dma_cpy_nd(%from_memref_3[] [] [], %placeholder0[] [] []) : (!amdaie.logicalobjectfifo<memref<1x1x8x16xi32, 1>>, !amdaie.logicalobjectfifo<memref<8x16xi32>>)
      amdaie.controlcode {
        scf.for %arg4 = %c0 to %c4 step %c1 {
          %0 = amdaie.npu.dma_cpy_nd async_source %dma0([] [] [], %from_memref_0[] [] []) : source_type = !amdaie.logicalobjectfifo<memref<8x16xi32>>
          scf.for %arg5 = %c0 to %c2 step %c1 {
            %1 = amdaie.npu.dma_cpy_nd async_target %dma0(%from_memref_1[] [] [], [] [] []) : target_type = !amdaie.logicalobjectfifo<memref<8x16xi32>>
            %2 = amdaie.npu.dma_cpy_nd async_source %dma0([] [] [], %from_memref_2[] [] []) : source_type = !amdaie.logicalobjectfifo<memref<8x16xi32>>            
            amdaie.npu.dma_wait(%1 : !amdaie.async_target_token)
            amdaie.npu.dma_wait(%2 : !amdaie.async_source_token)
          }          
          amdaie.npu.dma_wait(%0 : !amdaie.async_source_token)
        }
>>>>>>> e0e5e30a
        amdaie.end
      }
    }
    return
  }
}<|MERGE_RESOLUTION|>--- conflicted
+++ resolved
@@ -140,11 +140,7 @@
 
 // -----
 
-<<<<<<< HEAD
-// CHECK-LABEL: @multiple_dma_cpy_with_diff_bd_id_1
-=======
 // CHECK-LABEL: @multiple_dma_cpy_with_wait_after_each
->>>>>>> e0e5e30a
 // CHECK-DAG:   %[[C0:.+]] = arith.constant 0 : index
 // CHECK-DAG:   %[[C1:.+]] = arith.constant 1 : index
 // CHECK-DAG:   %[[C2:.+]] = arith.constant 2 : index
@@ -164,11 +160,7 @@
 // CHECK:           amdaie.npu.dma_wait(%[[NPU_DMA_2]] : !amdaie.async_source_token)
 #executable_target_amdaie_xclbin_fb = #hal.executable.target<"amd-aie", "amdaie-xclbin-fb", {target_device = "npu1_4col", ukernels = "none"}>
 module attributes {hal.executable.target = #executable_target_amdaie_xclbin_fb} {
-<<<<<<< HEAD
-  func.func @multiple_dma_cpy_with_diff_bd_id_1(%arg0: memref<8x16xi32>, %arg1: memref<1x1x8x16xi32, 1>) {
-=======
   func.func @multiple_dma_cpy_with_wait_after_each(%arg0: memref<8x16xi32>, %arg1: memref<1x1x8x16xi32, 1>) {
->>>>>>> e0e5e30a
     %c0 = arith.constant 0 : index
     %c1 = arith.constant 1 : index
     amdaie.workgroup {
@@ -194,11 +186,7 @@
 
 // -----
 
-<<<<<<< HEAD
-// CHECK-LABEL: @multiple_dma_cpy_with_diff_bd_id_2
-=======
 // CHECK-LABEL: @multiple_dma_cpy_with_wait_after_all
->>>>>>> e0e5e30a
 // CHECK-DAG:   %[[C0:.+]] = arith.constant 0 : index
 // CHECK-DAG:   %[[C1:.+]] = arith.constant 1 : index
 // CHECK-DAG:   %[[C2:.+]] = arith.constant 2 : index
@@ -218,11 +206,7 @@
 // CHECK:           amdaie.npu.dma_wait(%[[NPU_DMA_2]] : !amdaie.async_source_token)
 #executable_target_amdaie_xclbin_fb = #hal.executable.target<"amd-aie", "amdaie-xclbin-fb", {target_device = "npu1_4col", ukernels = "none"}>
 module attributes {hal.executable.target = #executable_target_amdaie_xclbin_fb} {
-<<<<<<< HEAD
-  func.func @multiple_dma_cpy_with_diff_bd_id_2(%arg0: memref<8x16xi32>, %arg1: memref<1x1x8x16xi32, 1>) {
-=======
   func.func @multiple_dma_cpy_with_wait_after_all(%arg0: memref<8x16xi32>, %arg1: memref<1x1x8x16xi32, 1>) {
->>>>>>> e0e5e30a
     %c0 = arith.constant 0 : index
     %c1 = arith.constant 1 : index
     amdaie.workgroup {
@@ -247,15 +231,6 @@
 }
 
 // -----
-<<<<<<< HEAD
-
-// CHECK-LABEL: @nested_loops_1
-// CHECK-DAG:   %[[C0:.+]] = arith.constant 0 : index
-// CHECK-DAG:   %[[C1:.+]] = arith.constant 1 : index
-// CHECK-DAG:   %[[C2:.+]] = arith.constant 2 : index
-// CHECK-DAG:   %[[C15:.+]] = arith.constant 15 : index
-// CHECK-DAG:   %[[C16:.+]] = arith.constant 16 : index
-=======
 // CHECK: #map = affine_map<(d0) -> (d0 mod 15 + 1)>
 // CHECK: #map1 = affine_map<(d0) -> (d0 mod 16)>
 // CHECK-LABEL: @nested_loops_multi_tiles
@@ -263,7 +238,6 @@
 // CHECK:   %[[C1:.+]] = arith.constant 1 : index
 // CHECK:   %[[C2:.+]] = arith.constant 2 : index
 // CHECK:   %[[C6:.+]] = arith.constant 6 : index
->>>>>>> e0e5e30a
 // CHECK:       amdaie.workgroup
 // CHECK-DAG:     %[[TILE_0_0:.+]] = amdaie.tile(%[[C0]], %[[C0]])
 // CHECK-DAG:     %[[TILE_1_0:.+]] = amdaie.tile(%[[C1]], %[[C0]])
@@ -281,18 +255,6 @@
 // CHECK:             %[[BD_ID_1_0:.+]] = amdaie.bd_id(%[[TILE_1_0]], %[[C0]])
 // CHECK:             %[[NPU_DMA_1:.+]] = amdaie.npu.dma_cpy_nd async_source %[[CIRC_DMA_1]]([] [] [], %[[FROM_MEMREF_1]][0, 0, 0] [1, 8, 16] [128, 16, 1] bd_id = %[[BD_ID_1_0]])
 // CHECK:             scf.for %[[LOOP_VAR_0:.+]] = %[[C0]] to %[[C6]] step %[[C1]]
-<<<<<<< HEAD
-// CHECK:               %[[VAR_0:.+]] = arith.remui %[[LOOP_VAR_0:.+]], %[[C15]] : index
-// CHECK:               %[[VAR_1:.+]] = arith.addi %[[VAR_0]], %[[C1]] : index
-// CHECK:               %[[BD_ID_1_1:.+]] = amdaie.bd_id(%[[TILE_1_0]], %[[VAR_1]])
-// CHECK:               %[[NPU_DMA_2:.+]] = amdaie.npu.dma_cpy_nd async_source %[[CIRC_DMA_1]]([] [] [], %[[FROM_MEMREF_1]][0, 0] [1, 128] [128, 1] bd_id = %[[BD_ID_1_1]])
-// CHECK:               %[[BD_ID_0_1:.+]] = amdaie.bd_id(%[[TILE_0_0]], %[[VAR_1]])
-// CHECK:               %[[NPU_DMA_3:.+]] = amdaie.npu.dma_cpy_nd async_source %[[CIRC_DMA_0]]([] [] [], %[[FROM_MEMREF_0]][0] [128] [1] bd_id = %[[BD_ID_0_1]])
-// CHECK:               amdaie.npu.dma_wait(%[[NPU_DMA_2]] : !amdaie.async_source_token)
-// CHECK:               amdaie.npu.dma_wait(%[[NPU_DMA_3]] : !amdaie.async_source_token)
-// CHECK:               %[[VAR_2:.+]] = arith.remui %[[LOOP_VAR_0:.+]], %[[C16]] : index
-// CHECK:               %[[BD_ID_2_0:.+]] = amdaie.bd_id(%[[TILE_2_0]], %[[VAR_2]])
-=======
 // CHECK:               %[[VAR_0:.+]] = affine.apply #map(%[[LOOP_VAR_0]])
 // CHECK:               %[[BD_ID_1_1:.+]] = amdaie.bd_id(%[[TILE_1_0]], %[[VAR_0]])
 // CHECK:               %[[NPU_DMA_2:.+]] = amdaie.npu.dma_cpy_nd async_source %[[CIRC_DMA_1]]([] [] [], %[[FROM_MEMREF_1]][0, 0] [1, 128] [128, 1] bd_id = %[[BD_ID_1_1]])
@@ -302,7 +264,6 @@
 // CHECK:               amdaie.npu.dma_wait(%[[NPU_DMA_3]] : !amdaie.async_source_token)
 // CHECK:               %[[VAR_1:.+]] = affine.apply #map1(%[[LOOP_VAR_0]])
 // CHECK:               %[[BD_ID_2_0:.+]] = amdaie.bd_id(%[[TILE_2_0]], %[[VAR_1]])
->>>>>>> e0e5e30a
 // CHECK:               %[[NPU_DMA_4:.+]] = amdaie.npu.dma_cpy_nd async_source %[[CIRC_DMA_2]]([] [] [], %[[FROM_MEMREF_2]][] [] [] bd_id = %[[BD_ID_2_0]])
 // CHECK:               amdaie.npu.dma_wait(%[[NPU_DMA_4]] : !amdaie.async_source_token)
 // CHECK:             }
@@ -311,11 +272,7 @@
 // CHECK:           amdaie.npu.dma_wait(%[[NPU_DMA_0]] : !amdaie.async_source_token)
 #executable_target_amdaie_xclbin_fb = #hal.executable.target<"amd-aie", "amdaie-xclbin-fb", {target_device = "npu1_4col", ukernels = "none"}>
 module attributes {hal.executable.target = #executable_target_amdaie_xclbin_fb} {
-<<<<<<< HEAD
-  func.func @nested_loops_1(%arg0: memref<8x16xi32>, %arg1: memref<8x16xi32>, %arg2: memref<8x16xi32>, %arg3: memref<1x1x8x16xi32, 1>) {
-=======
   func.func @nested_loops_multi_tiles(%arg0: memref<8x16xi32>, %arg1: memref<8x16xi32>, %arg2: memref<8x16xi32>, %arg3: memref<1x1x8x16xi32, 1>) {
->>>>>>> e0e5e30a
     %c0 = arith.constant 0 : index
     %c1 = arith.constant 1 : index
     %c2 = arith.constant 2 : index
@@ -359,14 +316,6 @@
 
 // -----
 
-<<<<<<< HEAD
-// CHECK-LABEL: @nested_loops_2
-// CHECK-DAG:   %[[C0:.+]] = arith.constant 0 : index
-// CHECK-DAG:   %[[C1:.+]] = arith.constant 1 : index
-// CHECK-DAG:   %[[C2:.+]] = arith.constant 2 : index
-// CHECK-DAG:   %[[C3:.+]] = arith.constant 3 : index
-// CHECK-DAG:   %[[C14:.+]] = arith.constant 14 : index
-=======
 // CHECK: #map = affine_map<(d0) -> (d0 mod 16)>
 // CHECK: #map1 = affine_map<(d0) -> (d0 mod 8)>
 // CHECK: #map2 = affine_map<(d0) -> (d0 mod 8 + 8)>
@@ -375,7 +324,6 @@
 // CHECK:   %[[C1:.+]] = arith.constant 1 : index
 // CHECK:   %[[C2:.+]] = arith.constant 2 : index
 // CHECK:   %[[C4:.+]] = arith.constant 4 : index
->>>>>>> e0e5e30a
 // CHECK:       amdaie.workgroup
 // CHECK-DAG:     %[[TILE_0_0:.+]] = amdaie.tile(%[[C0]], %[[C0]])
 // CHECK-DAG:     %[[FROM_MEMREF_0:.+]] = amdaie.logicalobjectfifo.from_memref %{{.+}}, {%[[TILE_0_0]]} : memref<8x16xi32> -> !amdaie.logicalobjectfifo<memref<8x16xi32>>
@@ -383,44 +331,6 @@
 // CHECK-DAG:     %[[FROM_MEMREF_2:.+]] = amdaie.logicalobjectfifo.from_memref %{{.+}}, {%[[TILE_0_0]]} : memref<8x16xi32> -> !amdaie.logicalobjectfifo<memref<8x16xi32>>
 // CHECK:         %[[CIRC_DMA_0:.+]] = amdaie.circular_dma_cpy_nd
 // CHECK:         amdaie.controlcode
-<<<<<<< HEAD
-// CHECK:           %[[BD_ID_0:.+]] = amdaie.bd_id(%[[TILE_0_0]], %[[C0]])
-// CHECK:           %[[NPU_DMA_0:.+]] = amdaie.npu.dma_cpy_nd async_source %[[CIRC_DMA_0]]([] [] [], %[[FROM_MEMREF_0]][0, 0, 0, 0] [1, 1, 8, 16] [128, 128, 16, 1] bd_id = %[[BD_ID_0]])
-// CHECK:           scf.forall (%{{.+}}, %{{.+}}) in (2, 2)
-// CHECK:             %[[BD_ID_1:.+]] = amdaie.bd_id(%[[TILE_0_0]], %[[C1]])
-// CHECK:             %[[NPU_DMA_1:.+]] = amdaie.npu.dma_cpy_nd async_source %[[CIRC_DMA_0]]([] [] [], %[[FROM_MEMREF_1]][0, 0, 0] [1, 8, 16] [128, 16, 1] bd_id = %[[BD_ID_1]])
-// CHECK:             scf.for %[[LOOP_VAR_0:.+]] = %[[C0]] to %[[C6]] step %[[C1]]
-// CHECK:               %[[VAR_0:.+]] = arith.muli %[[LOOP_VAR_0]], %[[C3]] : index
-// CHECK:               %[[VAR_1:.+]] = arith.remui %[[VAR_0]], %[[C14]] : index
-// CHECK:               %[[VAR_2:.+]] = arith.addi %[[VAR_1]], %[[C2]] : index
-// CHECK:               %[[BD_ID_2:.+]] = amdaie.bd_id(%[[TILE_0_0]], %[[VAR_2]])
-// CHECK:               %[[NPU_DMA_2:.+]] = amdaie.npu.dma_cpy_nd async_source %[[CIRC_DMA_0]]([] [] [], %[[FROM_MEMREF_1]][0, 0] [1, 128] [128, 1] bd_id = %[[BD_ID_2]])
-// CHECK:               %[[VAR_3:.+]] = arith.addi %[[VAR_0]], %[[C1]] : index
-// CHECK:               %[[VAR_4:.+]] = arith.remui %[[VAR_3]], %[[C14]] : index
-// CHECK:               %[[VAR_5:.+]] = arith.addi %[[VAR_4]], %[[C2]] : index
-// CHECK:               %[[BD_ID_3:.+]] = amdaie.bd_id(%[[TILE_0_0]], %[[VAR_5]])
-// CHECK:               %[[NPU_DMA_3:.+]] = amdaie.npu.dma_cpy_nd async_source %[[CIRC_DMA_0]]([] [] [], %[[FROM_MEMREF_0]][0] [128] [1] bd_id = %[[BD_ID_3]])
-// CHECK:               amdaie.npu.dma_wait(%[[NPU_DMA_2]] : !amdaie.async_source_token)
-// CHECK:               amdaie.npu.dma_wait(%[[NPU_DMA_3]] : !amdaie.async_source_token)
-// CHECK:               %[[VAR_6:.+]] = arith.addi %[[VAR_0]], %[[C2]] : index
-// CHECK:               %[[VAR_7:.+]] = arith.remui %[[VAR_6]], %[[C14]] : index
-// CHECK:               %[[VAR_8:.+]] = arith.addi %[[VAR_7]], %[[C2]] : index
-// CHECK:               %[[BD_ID_4:.+]] = amdaie.bd_id(%[[TILE_0_0]], %[[VAR_8]])
-// CHECK:               %[[NPU_DMA_4:.+]] = amdaie.npu.dma_cpy_nd async_source %[[CIRC_DMA_0]]([] [] [], %[[FROM_MEMREF_2]][] [] [] bd_id = %[[BD_ID_4]])
-// CHECK:               amdaie.npu.dma_wait(%[[NPU_DMA_4]] : !amdaie.async_source_token)
-// CHECK:             }
-// CHECK:             amdaie.npu.dma_wait(%[[NPU_DMA_1]] : !amdaie.async_source_token)
-// CHECK:           }
-// CHECK:           amdaie.npu.dma_wait(%[[NPU_DMA_0]] : !amdaie.async_source_token)
-#map = affine_map<(d0) -> (d0 * 16)>
-#executable_target_amdaie_xclbin_fb = #hal.executable.target<"amd-aie", "amdaie-xclbin-fb", {target_device = "npu1_4col", ukernels = "none"}>
-module attributes {hal.executable.target = #executable_target_amdaie_xclbin_fb} {
-  func.func @nested_loops_2(%arg0: memref<8x16xi32>, %arg1: memref<8x16xi32>, %arg2: memref<8x16xi32>, %arg3: memref<1x1x8x16xi32, 1>) {
-    %c0 = arith.constant 0 : index
-    %c1 = arith.constant 1 : index
-    %c2 = arith.constant 2 : index
-    %c6 = arith.constant 6 : index
-=======
 // CHECK:           scf.for %[[LOOP_VAR_0:.+]] = %[[C0]] to %[[C4]] step %[[C1]]
 // CHECK:             %[[VAR_0:.+]] = affine.apply #map(%[[LOOP_VAR_0]])
 // CHECK:             %[[BD_ID_0:.+]] = amdaie.bd_id(%[[TILE_0_0]], %[[VAR_0]])
@@ -444,7 +354,6 @@
     %c1 = arith.constant 1 : index
     %c2 = arith.constant 2 : index
     %c4 = arith.constant 4 : index
->>>>>>> e0e5e30a
     amdaie.workgroup {
       %tile_0_0 = amdaie.tile(%c0, %c0)
       %placeholder0 = amdaie.logicalobjectfifo.placeholder{%tile_0_0} : !amdaie.logicalobjectfifo<memref<8x16xi32>>
@@ -454,22 +363,6 @@
       %from_memref_3 = amdaie.logicalobjectfifo.from_memref %arg3, {%tile_0_0} : memref<1x1x8x16xi32, 1> -> !amdaie.logicalobjectfifo<memref<1x1x8x16xi32, 1>>
       %dma0 = amdaie.circular_dma_cpy_nd(%from_memref_3[] [] [], %placeholder0[] [] []) : (!amdaie.logicalobjectfifo<memref<1x1x8x16xi32, 1>>, !amdaie.logicalobjectfifo<memref<8x16xi32>>)
       amdaie.controlcode {
-<<<<<<< HEAD
-        %0 = amdaie.npu.dma_cpy_nd async_source %dma0([] [] [], %from_memref_0[0, 0, 0, 0] [1, 1, 8, 16] [128, 128, 16, 1]) : source_type = !amdaie.logicalobjectfifo<memref<8x16xi32>>
-        scf.forall (%arg4, %arg5) in (2, 2) {
-          %1 = amdaie.npu.dma_cpy_nd async_source %dma0([] [] [], %from_memref_1[0, 0, 0] [1, 8, 16] [128, 16, 1]) : source_type = !amdaie.logicalobjectfifo<memref<8x16xi32>>
-          scf.for %arg6 = %c0 to %c6 step %c1 {
-            %2 = amdaie.npu.dma_cpy_nd async_source %dma0([] [] [], %from_memref_1[0, 0] [1, 128] [128, 1]) : source_type = !amdaie.logicalobjectfifo<memref<8x16xi32>>
-            %3 = amdaie.npu.dma_cpy_nd async_source %dma0([] [] [], %from_memref_0[0] [128] [1]) : source_type = !amdaie.logicalobjectfifo<memref<8x16xi32>>
-            amdaie.npu.dma_wait(%2 : !amdaie.async_source_token)
-            amdaie.npu.dma_wait(%3 : !amdaie.async_source_token)
-            %4 = amdaie.npu.dma_cpy_nd async_source %dma0([] [] [], %from_memref_2[] [] []) : source_type = !amdaie.logicalobjectfifo<memref<8x16xi32>>
-            amdaie.npu.dma_wait(%4 : !amdaie.async_source_token)
-          }
-          amdaie.npu.dma_wait(%1 : !amdaie.async_source_token)
-        }
-        amdaie.npu.dma_wait(%0 : !amdaie.async_source_token)
-=======
         scf.for %arg4 = %c0 to %c4 step %c1 {
           %0 = amdaie.npu.dma_cpy_nd async_source %dma0([] [] [], %from_memref_0[] [] []) : source_type = !amdaie.logicalobjectfifo<memref<8x16xi32>>
           amdaie.npu.dma_wait(%0 : !amdaie.async_source_token)
@@ -546,7 +439,6 @@
           }          
           amdaie.npu.dma_wait(%0 : !amdaie.async_source_token)
         }
->>>>>>> e0e5e30a
         amdaie.end
       }
     }
