// Copyright 2023 The IREE Authors
//
// Licensed under the Apache License v2.0 with LLVM Exceptions.
// See https://llvm.org/LICENSE.txt for license information.
// SPDX-License-Identifier: Apache-2.0 WITH LLVM-exception

#include "iree-amd-aie/Target/AIETarget.h"

#include <fstream>
#include <utility>

#include "XCLBinGen.h"
#include "aie/AIEDialect.h"
#include "aie/AIEXDialect.h"
#include "aievec/AIEVecDialect.h"
#include "aievec/Passes.h"
#include "aievec/XLLVMDialect.h"
#include "air/Dialect/AIR/AIRDialect.h"
#include "air/Dialect/AIRRt/AIRRtDialect.h"
#include "iree-amd-aie/IR/AMDAIEDialect.h"
#include "iree-amd-aie/Transforms/Passes.h"
#include "iree-amd-aie/schemas/pdi_executable_def_builder.h"
#include "iree-amd-aie/schemas/xrt_executable_def_builder.h"
#include "iree/compiler/Codegen/Dialect/Codegen/IR/IREECodegenDialect.h"
#include "iree/compiler/Dialect/HAL/Target/TargetRegistry.h"
#include "iree/compiler/Dialect/LinalgExt/IR/LinalgExtDialect.h"
#include "iree/compiler/Utils/FlatbufferUtils.h"
#include "llvm/Support/FileSystem.h"
#include "llvm/Support/MemoryBuffer.h"
#include "llvm/Support/Path.h"
#include "llvm/Support/SourceMgr.h"
#include "mlir/Conversion/ArithToLLVM/ArithToLLVM.h"
#include "mlir/Conversion/ControlFlowToLLVM/ControlFlowToLLVM.h"
#include "mlir/Conversion/FuncToLLVM/ConvertFuncToLLVM.h"
#include "mlir/Conversion/IndexToLLVM/IndexToLLVM.h"
#include "mlir/Conversion/MathToLLVM/MathToLLVM.h"
#include "mlir/Conversion/MemRefToLLVM/MemRefToLLVM.h"
#include "mlir/Dialect/DLTI/DLTI.h"
#include "mlir/Dialect/EmitC/IR/EmitC.h"
#include "mlir/Dialect/Func/Extensions/AllExtensions.h"
#include "mlir/Dialect/Func/IR/FuncOps.h"
#include "mlir/Dialect/Math/IR/Math.h"
#include "mlir/Dialect/Transform/IR/TransformDialect.h"
#include "mlir/Dialect/Vector/IR/VectorOps.h"
#include "mlir/Parser/Parser.h"
#include "mlir/Pass/PassManager.h"
#include "mlir/Support/FileUtilities.h"
#include "mlir/Target/LLVMIR/Dialect/All.h"

#define DEBUG_TYPE "aie-target"

namespace mlir::iree_compiler::AMDAIE {
static xilinx::AIE::DeviceOp getDeviceOpWithName(ModuleOp moduleOp,
                                                 StringRef targetName) {
  xilinx::AIE::DeviceOp deviceOp;

  uint32_t nDeviceOpsVisited = 0;
  moduleOp.walk([&](xilinx::AIE::DeviceOp d) {
    ++nDeviceOpsVisited;
    // This attribute should've been set in the dma-to-npu pass.
    StringAttr maybeName =
        d->getAttrOfType<StringAttr>("runtime_sequence_name");
    if (!maybeName) return WalkResult::advance();
    StringRef name = maybeName.getValue();
    if (name != targetName) return WalkResult::advance();
    deviceOp = d;
    return WalkResult::interrupt();
  });

  if (!deviceOp) {
    moduleOp.emitError() << "visited " << nDeviceOpsVisited
                         << " aie.device ops, and failed to find one with name "
                         << targetName;
  }

  return deviceOp;
}

// Utility to sanitize symbol names so that bootgen can generate the required
// artifacts. Currently one known condition is that the symbol may not have a
// `$` sign in it.. See https://github.com/nod-ai/iree-amd-aie/issues/513.
static void sanitizeForBootgen(std::string &symbol) {
  char dollar = '$';
  symbol.erase(std::remove_if(symbol.begin(), symbol.end(),
                              [&](char c) { return c == dollar; }),
               symbol.end());
}

class AIETargetDevice final : public IREE::HAL::TargetDevice {
 public:
  AIETargetDevice(AMDAIEOptions options) : options(std::move(options)) {}

  IREE::HAL::DeviceTargetAttr getDefaultDeviceTarget(
      MLIRContext *context,
      const IREE::HAL::TargetRegistry &targetRegistry) const override {
    Builder b(context);
    SmallVector<NamedAttribute> configItems;

    auto configAttr = b.getDictionaryAttr(configItems);
    configItems.emplace_back(b.getStringAttr("legacy_sync"), b.getUnitAttr());

    // If we had multiple target environments we would generate one target attr
    // per environment, with each setting its own environment attribute.
    SmallVector<IREE::HAL::ExecutableTargetAttr> executableTargetAttrs;
    targetRegistry.getTargetBackend("amd-aie")->getDefaultExecutableTargets(
        context, "amd-aie", configAttr, executableTargetAttrs);

    switch (options.deviceHal) {
      case AMDAIEOptions::DeviceHAL::XRT:
        return IREE::HAL::DeviceTargetAttr::get(
            context, b.getStringAttr("xrt"), configAttr, executableTargetAttrs);
      case AMDAIEOptions::DeviceHAL::XRT_LITE:
        return IREE::HAL::DeviceTargetAttr::get(
            context, b.getStringAttr("xrt-lite"), configAttr,
            executableTargetAttrs);
      default:
        llvm_unreachable("unsupported device HAL\n");
    }
  }

 private:
  AMDAIEOptions options;
};

class AIETargetBackend final : public IREE::HAL::TargetBackend {
 public:
  explicit AIETargetBackend(AMDAIEOptions options)
      : options(std::move(options)) {}

  std::string getLegacyDefaultDeviceID() const override {
    switch (options.deviceHal) {
      case AMDAIEOptions::DeviceHAL::XRT:
        return "xrt";
      case AMDAIEOptions::DeviceHAL::XRT_LITE:
        return "xrt-lite";
      default:;
        llvm::report_fatal_error("unsupported default device\n");
    };
  }

  void getDefaultExecutableTargets(
      MLIRContext *context, StringRef deviceID, DictionaryAttr deviceConfigAttr,
      SmallVectorImpl<IREE::HAL::ExecutableTargetAttr> &executableTargetAttrs)
      const override {
    executableTargetAttrs.push_back(getExecutableTarget(context));
  }

  IREE::HAL::ExecutableTargetAttr getExecutableTarget(
      MLIRContext *context) const {
    Builder b(context);
    SmallVector<NamedAttribute> configItems;

    // Make sure the input number of rows/cols is smaller or equal to the max
    // number of rows/cols from the device.
    AMDAIEDeviceModel deviceModel =
        AMDAIE::getDeviceModel(options.AMDAIETargetDevice);
    uint32_t nRows = options.getNumRows(deviceModel);
    uint32_t nCols = options.getNumCols(deviceModel);
    uint32_t maxCoreRows = deviceModel.getNumCoreRows();
    uint32_t maxCoreCols = deviceModel.getNumCoreCols();

    if (nRows <= 0 || nRows > maxCoreRows) {
      llvm::report_fatal_error(
          llvm::Twine("Invalid number of core rows (") + std::to_string(nRows) +
          "), must be in the range [1, " + std::to_string(maxCoreRows) +
          "] for device " + stringifyEnum(deviceModel.device));
    }
    if (nCols <= 0 || nCols > maxCoreCols) {
      llvm::report_fatal_error(
          llvm::Twine("Invalid number of core cols (") + std::to_string(nCols) +
          "), must be in the range [1, " + std::to_string(maxCoreCols) +
          "] for device " + stringifyEnum(deviceModel.device));
    }

    // Add some configurations to the `hal.executable.target` attribute.
    auto addConfig = [&](StringRef name, Attribute value) {
      configItems.emplace_back(StringAttr::get(context, name), value);
    };
    // Set target device
    addConfig("target_device",
              StringAttr::get(
                  context, AMDAIE::stringifyEnum(options.AMDAIETargetDevice)));
    // Set microkernel enabling flag.
    addConfig("ukernels",
              StringAttr::get(context, options.enableAMDAIEUkernels));
    // Set number of rows/cols used in an AIE array.
    addConfig("num_rows",
              IntegerAttr::get(IntegerType::get(context, 32), nRows));
    addConfig("num_cols",
              IntegerAttr::get(IntegerType::get(context, 32), nCols));
    auto configAttr = b.getDictionaryAttr(configItems);

    switch (options.deviceHal) {
      case AMDAIEOptions::DeviceHAL::XRT:
        return IREE::HAL::ExecutableTargetAttr::get(
            context, b.getStringAttr("amd-aie"),
            b.getStringAttr("amdaie-xclbin-fb"), configAttr);
      case AMDAIEOptions::DeviceHAL::XRT_LITE:
        return IREE::HAL::ExecutableTargetAttr::get(
            context, b.getStringAttr("amd-aie"),
            b.getStringAttr("amdaie-pdi-fb"), configAttr);
      default:;
        llvm::report_fatal_error("unsupported default HAL\n");
    };
  }

  void getDependentDialects(DialectRegistry &registry) const override {
    registry.insert<
        mlir::iree_compiler::AMDAIE::AMDAIEDialect,
        mlir::iree_compiler::IREE::Codegen::IREECodegenDialect,
        IREE::LinalgExt::IREELinalgExtDialect, transform::TransformDialect,
        xilinx::AIE::AIEDialect, xilinx::AIEX::AIEXDialect,
        xilinx::air::airDialect, xilinx::airrt::AIRRtDialect,
        aievec::xllvm::XLLVMDialect, aievec::AIEVecDialect, emitc::EmitCDialect,
        LLVM::LLVMDialect, func::FuncDialect, cf::ControlFlowDialect,
        DLTIDialect, arith::ArithDialect, memref::MemRefDialect,
        math::MathDialect, vector::VectorDialect>();

    registerBuiltinDialectTranslation(registry);
    registerLLVMDialectTranslation(registry);
    aievec::registerXLLVMDialectTranslation(registry);
    arith::registerConvertArithToLLVMInterface(registry);
    cf::registerConvertControlFlowToLLVMInterface(registry);
    func::registerAllExtensions(registry);
    registerConvertFuncToLLVMInterface(registry);
    index::registerConvertIndexToLLVMInterface(registry);
    registerConvertMathToLLVMInterface(registry);
    registerConvertMemRefToLLVMInterface(registry);
  }

  void buildTranslationPassPipeline(IREE::HAL::ExecutableTargetAttr,
                                    OpPassManager &passManager) override {
    AMDAIEDeviceModel deviceModel =
        AMDAIE::getDeviceModel(options.AMDAIETargetDevice);
    buildAMDAIETransformPassPipeline(
        passManager, options.AMDAIETargetDevice,
        options.getNumRows(deviceModel), options.getNumCols(deviceModel),
        options.useTilePipeline, options.useLowerToAIEPipeline,
        options.matmulElementwiseFusion, options.enableVectorizationPasses,
        options.enableAMDAIEUkernels, options.pathToUkernels,
<<<<<<< HEAD
        options.packetFlowStrategy, options.enableCoalescingLoops,
        options.enableCollapsingUnitDims, options.enableFunctionOutlining,
        options.callReplication, options.insertLoopAroundCoreBlock,
        options.enableCtrlPkt);
=======
        options.enableInputPacketFlow, options.enableOutputPacketFlow,
        options.enableCoalescingLoops, options.enableCollapsingUnitDims,
        options.enableFunctionOutlining, options.callReplication,
        options.insertLoopAroundCoreBlock, options.enableCtrlPkt,
        options.coreStackSize);
>>>>>>> ddf29e2e
  }

  void buildLinkingPassPipeline(OpPassManager &passManager) override {
    buildAMDAIELinkingPassPipeline(passManager);
  }

  LogicalResult serializeExecutable(const SerializationOptions &serOptions,
                                    IREE::HAL::ExecutableVariantOp variantOp,
                                    OpBuilder &executableBuilder) override;

  const AMDAIEOptions &getOptions() const { return options; }

 private:
  AMDAIEOptions options;
};

void serializeXCLBinToFb(FlatbufferBuilder &builder,
                         flatbuffers_string_vec_ref_t entryPointsRef,
                         SmallVector<int32_t> &asmInstrIndices,
                         SmallVector<int32_t> &xclbinIndices,
                         SmallVector<int32_t> &reconfDataIndices,
                         SmallVector<flatbuffers_ref_t> xclbinRefs,
                         SmallVector<flatbuffers_ref_t> asmInstrRefs,
                         SmallVector<flatbuffers_ref_t> reconfDataRefs) {
  // Add the entry points to the flatbuffer.
  iree_amd_aie_hal_xrt_ExecutableDef_entry_points_add(builder, entryPointsRef);
  // Add all the indices to the flatbuffer.
  flatbuffers_int32_vec_ref_t asmInstrIndicesRef =
      builder.createInt32Vec(asmInstrIndices);
  iree_amd_aie_hal_xrt_ExecutableDef_asm_instr_runlist_indices_add(
      builder, asmInstrIndicesRef);
  flatbuffers_int32_vec_ref_t xclbinIndicesRef =
      builder.createInt32Vec(xclbinIndices);
  iree_amd_aie_hal_xrt_ExecutableDef_xclbin_indices_add(builder,
                                                        xclbinIndicesRef);
  flatbuffers_int32_vec_ref_t reconfDataIndicesRef =
      builder.createInt32Vec(reconfDataIndices);
  iree_amd_aie_hal_xrt_ExecutableDef_reconf_data_runlist_indices_add(
      builder, reconfDataIndicesRef);
  // Add the XCLBIN strings to the flatbuffer.
  flatbuffers_vec_ref_t xclbinsRef =
      builder.createOffsetVecDestructive(xclbinRefs);
  iree_amd_aie_hal_xrt_ExecutableDef_xclbins_add(builder, xclbinsRef);
  // Add the npu instructions to the flatbuffer.
  flatbuffers_vec_ref_t asmInstrsRef =
      builder.createOffsetVecDestructive(asmInstrRefs);
  iree_amd_aie_hal_xrt_ExecutableDef_asm_instr_runlists_add(builder,
                                                            asmInstrsRef);
  // Add the reconfiguration data to the flatbuffer.
  flatbuffers_vec_ref_t reconfDataRef =
      builder.createOffsetVecDestructive(reconfDataRefs);
  iree_amd_aie_hal_xrt_ExecutableDef_reconf_data_runlists_add(builder,
                                                              reconfDataRef);
  iree_amd_aie_hal_xrt_ExecutableDef_end_as_root(builder);
}

void serializePDIToFb(FlatbufferBuilder &builder,
                      flatbuffers_string_vec_ref_t entryPointsRef,
                      SmallVector<int32_t> &asmInstrIndices,
                      SmallVector<int32_t> &pdiIndices,
                      SmallVector<int32_t> &reconfDataIndices,
                      SmallVector<flatbuffers_ref_t> pdiRefs,
                      SmallVector<flatbuffers_ref_t> asmInstrRefs,
                      SmallVector<flatbuffers_ref_t> reconfDataRefs) {
  // Add the entry points to the flatbuffer.
  iree_amd_aie_hal_xrt_lite_ExecutableDef_entry_points_add(builder,
                                                           entryPointsRef);
  // Add all the indices to the flatbuffer.
  flatbuffers_int32_vec_ref_t asmInstrIndicesRef =
      builder.createInt32Vec(asmInstrIndices);
  iree_amd_aie_hal_xrt_lite_ExecutableDef_asm_instr_runlist_indices_add(
      builder, asmInstrIndicesRef);
  flatbuffers_int32_vec_ref_t pdiIndicesRef =
      builder.createInt32Vec(pdiIndices);
  iree_amd_aie_hal_xrt_lite_ExecutableDef_pdi_indices_add(builder,
                                                          pdiIndicesRef);
  flatbuffers_int32_vec_ref_t reconfDataIndicesRef =
      builder.createInt32Vec(reconfDataIndices);
  iree_amd_aie_hal_xrt_lite_ExecutableDef_reconf_data_runlist_indices_add(
      builder, reconfDataIndicesRef);
  // Add the PDI strings to the flatbuffer.
  flatbuffers_vec_ref_t pdisRef = builder.createOffsetVecDestructive(pdiRefs);
  iree_amd_aie_hal_xrt_lite_ExecutableDef_pdis_add(builder, pdisRef);
  // Add the npu instructions to the flatbuffer.
  flatbuffers_vec_ref_t asmInstrsRef =
      builder.createOffsetVecDestructive(asmInstrRefs);
  iree_amd_aie_hal_xrt_lite_ExecutableDef_asm_instr_runlists_add(builder,
                                                                 asmInstrsRef);
  // Add the reconfiguration data to the flatbuffer.
  flatbuffers_vec_ref_t reconfDataRef =
      builder.createOffsetVecDestructive(reconfDataRefs);
  iree_amd_aie_hal_xrt_lite_ExecutableDef_reconf_data_runlists_add(
      builder, reconfDataRef);
  iree_amd_aie_hal_xrt_lite_ExecutableDef_end_as_root(builder);
}

/// Loads a uint32_t array from a file. Each line in the file should contain a
/// single uint32_t value in hexadecimal format.
FailureOr<std::vector<uint32_t>> loadUInt32ArrayFromFile(StringRef filePath) {
  std::ifstream fileStream(static_cast<std::string>(filePath));
  std::string line;
  std::vector<uint32_t> array;
  while (std::getline(fileStream, line)) {
    std::istringstream iss(line);
    uint32_t data;
    if (!(iss >> std::hex >> data)) {
      llvm::errs() << "Unable to parse file: " << filePath << "\n";
      return failure();
    }
    array.push_back(data);
  }
  return array;
}

struct Flatbuffer1dStringArrayConverter {
  // The 1D array structure that represents the layout expected by the
  // FlatBuffer schema.
  SmallVector<std::string> data;
  // Maps each ordinal to its corresponding index in the `data` array.
  SmallVector<int32_t> indices;

  Flatbuffer1dStringArrayConverter(uint64_t ordinalCount) {
    indices.resize(ordinalCount);
  }

  void addEntry(uint64_t ordinal, StringRef entry) {
    if (entry.empty()) {
      // FlatBuffer does not support empty strings in an array, so we set the
      // index to -1 to indicate that this entry is invalid.
      indices[ordinal] = -1;
    } else {
      indices[ordinal] = data.size();
      data.push_back(entry.str());
    }
  }

  flatbuffers_string_vec_ref_t getFlatbufferVecRef(FlatbufferBuilder &builder) {
    return builder.createStringVec(data);
  }

  template <typename FuncCreateStringRef>
  SmallVector<flatbuffers_ref_t> getFlatbufferRefs(
      FlatbufferBuilder &builder, FuncCreateStringRef createStringRef) {
    return llvm::map_to_vector(data, [&](const StringRef &entry) {
      return createStringRef(builder, builder.createString(entry));
    });
  }
};

struct Flatbuffer3dUInt32ArrayConverter {
  // The 3D array structure that represents the layout expected by the
  // FlatBuffer schema.
  SmallVector<SmallVector<std::vector<uint32_t>>> data;
  // Maps an ordinal to the corresponding index in the outermost dimension of
  // `data`. A value of -1 indicates that the given ordinal does not have a
  // corresponding entry in `data`.
  SmallVector<int32_t> indices;

  Flatbuffer3dUInt32ArrayConverter(uint64_t ordinalCount) {
    indices.resize(ordinalCount);
  }

  void addEntry(uint64_t ordinal,
                const SmallVector<std::vector<uint32_t>> &entry2d) {
    if (entry2d.empty()) {
      // FlatBuffer does not support multidimensional arrays where any inner
      // vector is empty, e.g., {{1, 2}, {}, {3, 4}} is invalid due to the empty
      // second element. Handle this by setting the index to -1.
      indices[ordinal] = -1;
    } else {
      indices[ordinal] = data.size();
      data.push_back(entry2d);
    }
  }

  template <typename Array1dRef, typename FuncCreateArray1d,
            typename FuncCreateArray2d>
  SmallVector<flatbuffers_ref_t> getFlatbufferRefs(
      FlatbufferBuilder &builder, FuncCreateArray1d createArray1d,
      FuncCreateArray2d createArray2d) {
    auto convertToRef = [&](SmallVector<std::vector<uint32_t>> &entry2d) {
      SmallVector<Array1dRef> entry2dRefs = llvm::map_to_vector(
          entry2d, [&](std::vector<uint32_t> &entry1d) -> Array1dRef {
            return createArray1d(builder, builder.createInt32Vec(entry1d));
          });
      return createArray2d(builder,
                           builder.createOffsetVecDestructive(entry2dRefs));
    };
    return llvm::map_to_vector(data, convertToRef);
  }
};

LogicalResult AIETargetBackend::serializeExecutable(
    const SerializationOptions &serOptions,
    IREE::HAL::ExecutableVariantOp variantOp, OpBuilder &executableBuilder) {
  ModuleOp moduleOp = variantOp.getInnerModule();

  FailureOr<SmallString<128>> maybeWorkDir;
  // If a path for intermediates has been specified, assume it is common for
  // all executables compiling in parallel, and so create an
  // executable-specific subdir to keep this executable's intermediates
  // separate.
  if (!serOptions.dumpIntermediatesPath.empty()) {
    SmallString<128> workDir{serOptions.dumpIntermediatesPath};
    if (auto ecode = llvm::sys::fs::create_directories(workDir)) {
      return moduleOp.emitError()
             << "failed to create working directory " << workDir
             << ". Error message : " << ecode.message();
    }
    maybeWorkDir = workDir;
  } else {
    // No path for intermediates: make a temporary directory for this
    // executable that is certain to be distinct from the dir of any other
    // executable.
    SmallString<128> workDirFromScratch;
    if (auto err = llvm::sys::fs::createUniqueDirectory(
            /*prefix=*/variantOp.getName(), workDirFromScratch)) {
      return moduleOp.emitOpError()
             << "failed to create working directory for artifact generation: "
             << err.message();
    }
    maybeWorkDir = workDirFromScratch;
  }

  SmallString<128> workDir = maybeWorkDir.value();
  // collect names of kernels as they need to be in kernels.json
  // generated by `aie2xclbin`
  SmallVector<std::string> entryPointNames;
  // collect the aie.device ops that need to be passed to the `aie2xclbin` tool
  SmallVector<xilinx::AIE::DeviceOp> deviceOps;
  // Map to keep track of which ordinal number belongs to which entry point,
  // typically the order is sequential but that is not gauranteed
  std::map<std::string, uint64_t> entryPointOrdinals;
  for (IREE::HAL::ExecutableExportOp exportOp : variantOp.getExportOps()) {
    uint64_t ordinal = 0;
    if (std::optional<APInt> optionalOrdinal = exportOp.getOrdinal()) {
      ordinal = optionalOrdinal->getZExtValue();
    } else {
      // For executables with only one entry point, linking doesn't kick in at
      // all. So the ordinal can be missing for this case.
      if (!llvm::hasSingleElement(variantOp.getExportOps())) {
        return exportOp.emitError() << "should have ordinal attribute";
      }
    }

    StringRef exportOpName = exportOp.getSymName();
    deviceOps.push_back(getDeviceOpWithName(moduleOp, exportOpName));

    // The xclbin kernel name, appended with instance name suffix (`:MLIRAIEV1`,
    // 10 chars) is required by the xclbinutil to have a length smaller or equal
    // to 64 right now. To have some additional wiggle room for suffix changes,
    // we use the 42 first characters for the kernel name. We suffix ordinal
    // number to the name to gaurantee uniqueness within the executable.
    std::string entryPointName = llvm::join_items(
        "_", exportOpName.substr(0, 42), std::to_string(ordinal));
    sanitizeForBootgen(entryPointName);
    entryPointNames.emplace_back(entryPointName);
    entryPointOrdinals[entryPointName] = ordinal;
    // error out if we think the name will most likely be too long
    // for the artifact generation to succeed. We set this cut-off at 50
    // characters.
    if (entryPointName.size() > 50) {
      return exportOp.emitError()
             << "entry point name: " << entryPointName << "is too long!";
    }
  }

  uint64_t ordinalCount = entryPointOrdinals.size();

  if (entryPointNames.empty()) {
    return moduleOp.emitOpError("should contain some entry points");
  }

  FlatbufferBuilder builder;
  switch (options.deviceHal) {
    case AMDAIEOptions::DeviceHAL::XRT:
      iree_amd_aie_hal_xrt_ExecutableDef_start_as_root(builder);
      break;
    case AMDAIEOptions::DeviceHAL::XRT_LITE:
      iree_amd_aie_hal_xrt_lite_ExecutableDef_start_as_root(builder);
      break;
    default:
      llvm::errs() << "Unsupported device HAL\n";
      return failure();
  }

  // Utilities for converting data into FlatBuffer formats.
  Flatbuffer1dStringArrayConverter entryPointNameConvertor(ordinalCount);
  Flatbuffer1dStringArrayConverter artifactConvertor(ordinalCount);
  Flatbuffer3dUInt32ArrayConverter asmInstrConverter(ordinalCount);
  Flatbuffer3dUInt32ArrayConverter reconfDataConverter(ordinalCount);

  for (size_t i = 0; i < entryPointNames.size(); i++) {
    uint64_t ordinal = entryPointOrdinals.at(entryPointNames[i]);
    entryPointNameConvertor.addEntry(ordinal, entryPointNames[i]);
    std::string errorMessage;
    // we add the entry point to the working directory for artifacts if
    // there are multiple entry points so that we don't overwrite the
    // generated artifacts e.g kernels.json, for different entry points which
    // will have the same exact names.
    SmallString<128> entryPointWorkDir(workDir);
    if (ordinalCount > 1) {
      llvm::sys::path::append(entryPointWorkDir, entryPointNames[i]);
    }

    if (auto err = llvm::sys::fs::create_directories(entryPointWorkDir)) {
      return moduleOp.emitOpError()
             << "failed to create working directory for artifact generation: "
             << err.message();
    }
    llvm::outs().flush();

    SmallString<128> artifactPath(entryPointWorkDir);
    switch (options.deviceHal) {
      case AMDAIEOptions::DeviceHAL::XRT:
        llvm::sys::path::append(artifactPath, entryPointNames[i] + ".xclbin");
        break;
      case AMDAIEOptions::DeviceHAL::XRT_LITE:
        llvm::sys::path::append(artifactPath, entryPointNames[i] + ".pdi");
        break;
      default:
        llvm::errs() << "Unsupported device HAL\n";
        return failure();
    }
    // Path to store the NPU instructions.
    SmallString<128> npuInstPath(entryPointWorkDir);
    SmallString<128> npuInstFileName(entryPointNames[i] + ".npu_inst.txt");
    llvm::sys::path::append(npuInstPath, npuInstFileName);
    // Path to store the control packet instructions.
    SmallString<128> ctrlpktInstPath(entryPointWorkDir);
    SmallString<128> ctrlpktInstFileName(entryPointNames[i] +
                                         ".ctrlpkt_inst.txt");
    llvm::sys::path::append(ctrlpktInstPath, ctrlpktInstFileName);
    // Path to store the control packet sequence.
    SmallString<128> ctrlpktSeqPath(entryPointWorkDir);
    SmallString<128> ctrlpktSeqFileName(entryPointNames[i] +
                                        ".ctrlpkt_seq.txt");
    llvm::sys::path::append(ctrlpktSeqPath, ctrlpktSeqFileName);

    // Convert ordinal to hexadecimal string for kernel id.
    std::stringstream ordinalHex;
    ordinalHex << "0x" << std::hex << ordinal;

    ParserConfig pcfg(variantOp->getContext());
    llvm::SourceMgr srcMgr;

    // Move DeviceOp into its own ModuleOp, if there are multiple DeviceOps.
    // Required as core-to-standard pass will move all ops in DeviceOps into
    // the parent ModuleOp, so if they're not separated, core code between
    // DeviceOps gets incorrectly concatenated. There's probably a simpler
    // workaround, to be reviewed as we continue to remove layers of crust.
    if (deviceOps.size() > 1) {
      OpBuilder opBuilder(deviceOps[i].getContext());
      auto moduleWithOneDevice =
          opBuilder.create<ModuleOp>(deviceOps[i].getLoc());
      auto targetAttr = IREE::HAL::ExecutableTargetAttr::lookup(deviceOps[i]);
      if (!targetAttr)
        return deviceOps[i].emitError() << "Could not find target attribute";
      moduleWithOneDevice->setAttr("hal.executable.target", targetAttr);
      opBuilder.setInsertionPointToStart(moduleWithOneDevice.getBody());
      Operation *repl = opBuilder.clone(*deviceOps[i].getOperation());
      deviceOps[i] = cast<xilinx::AIE::DeviceOp>(repl);
    }

    // TODO(max): this should be an enum
    // TODO(max): this needs to be pulled from PCIE
    AMDAIEDeviceModel deviceModel = getDeviceModel(options.AMDAIETargetDevice);
    std::optional<std::string> npuVersion = deviceModel.getNPUVersionString();
    std::optional<std::string> targetArch = deviceModel.getTargetArchString();
    if (!npuVersion.has_value() || !targetArch.has_value()) {
      llvm::errs() << "unhandled NPU partitioning.\n";
      return failure();
    }

    if (failed(aie2xclbin(
            /*ctx=*/variantOp->getContext(),
            /*deviceOp=*/deviceOps[i],
            /*outputNpuInstPath=*/npuInstPath.str().str(),
            /*outputCtrlPktInstPath=*/ctrlpktInstPath.str().str(),
            /*outputCtrlPktSeqPath=*/ctrlpktSeqPath.str().str(),
            /*artifactPath=*/artifactPath.str().str(),
            /*printIRBeforeAll=*/options.aie2xclbinPrintIrBeforeAll,
            /*printIRAfterAll=*/options.aie2xclbinPrintIrAfterAll,
            /*printIRModuleScope=*/options.aie2xclbinPrintIrModuleScope,
            /*timing=*/options.aie2xclbinTiming,
            /*tempDir=*/entryPointWorkDir.str().str(),
            /*useChess=*/options.useChess,
            /*useChessForUKernel=*/options.useChessForUKernel,
            /*verbose=*/options.showInvokedCommands,
            /*vitisDir=*/options.vitisInstallDir.empty()
                ? std::nullopt
                : std::optional<std::string>{options.vitisInstallDir},
            /*targetArch=*/targetArch.value(),
            /*npuVersion=*/npuVersion.value(),
            /*peanoDir=*/options.peanoInstallDir,
            /*deviceHal=*/options.deviceHal,
            /*xclBinKernelID=*/ordinalHex.str(),
            /*xclBinKernelName=*/entryPointNames[i],
            /*xclBinInstanceName=*/"IREE",
            /*amdAIEInstallDir=*/options.amdAieInstallDir,
            /*InputXCLBin=*/std::nullopt,
            /*ukernel=*/options.enableAMDAIEUkernels,
            /*additionalPeanoOptFlags=*/options.additionalPeanoOptFlags,
            /*enableCtrlPkt=*/options.enableCtrlPkt))) {
      return failure();
    }

    SmallVector<std::vector<uint32_t>> asmInstrs2d;
    SmallVector<std::vector<uint32_t>> reconfData2d;
    if (options.enableCtrlPkt) {
      // Load control packet instructions from file.
      FailureOr<std::vector<uint32_t>> ctrlpktInstrs =
          loadUInt32ArrayFromFile(ctrlpktInstPath);
      if (failed(ctrlpktInstrs)) return failure();
      asmInstrs2d.push_back(ctrlpktInstrs.value());
      // Load control packet sequence from file.
      FailureOr<std::vector<uint32_t>> ctrlpktSeq =
          loadUInt32ArrayFromFile(ctrlpktSeqPath);
      if (failed(ctrlpktSeq)) return failure();
      reconfData2d.push_back(ctrlpktSeq.value());
    }
    // Load NPU instructions from file.
    FailureOr<std::vector<uint32_t>> npuInstrs =
        loadUInt32ArrayFromFile(npuInstPath);
    if (failed(npuInstrs)) return failure();
    asmInstrs2d.push_back(npuInstrs.value());
    // Add the 2D array entry to the converter.
    asmInstrConverter.addEntry(ordinal, asmInstrs2d);
    reconfDataConverter.addEntry(ordinal, reconfData2d);

    // Get the artifact (XCLBIN or PDI) only if control packet reconfiguration
    // is disabled or this is the first entry point. Otherwise, leave it as an
    // empty string.
    std::string artifactString;
    if (!options.enableCtrlPkt || i == 0) {
      // Load the artifact from file.
      std::unique_ptr<llvm::MemoryBuffer> artifactInput =
          openInputFile(artifactPath, &errorMessage);
      if (!artifactInput) {
        moduleOp.emitOpError()
            << "Failed to open artifact file: " << errorMessage;
      }
      artifactString = artifactInput->getBuffer();
    }
    // Add the artifact to the converter.
    artifactConvertor.addEntry(ordinal, artifactString);
  }

  // Serialize the executable to flatbuffer format
  switch (options.deviceHal) {
    case AMDAIEOptions::DeviceHAL::XRT: {
      auto get3dUInt32ArrayRefs =
          [&](Flatbuffer3dUInt32ArrayConverter &converter) {
            return converter
                .getFlatbufferRefs<iree_amd_aie_hal_xrt_UI32Array1dDef_ref_t>(
                    builder, iree_amd_aie_hal_xrt_UI32Array1dDef_create,
                    iree_amd_aie_hal_xrt_UI32Array2dDef_create);
          };
      serializeXCLBinToFb(builder,
                          entryPointNameConvertor.getFlatbufferVecRef(builder),
                          asmInstrConverter.indices, artifactConvertor.indices,
                          reconfDataConverter.indices,
                          artifactConvertor.getFlatbufferRefs(
                              builder, iree_amd_aie_hal_xrt_XclbinDef_create),
                          get3dUInt32ArrayRefs(asmInstrConverter),
                          get3dUInt32ArrayRefs(reconfDataConverter));
      break;
    }
    case AMDAIEOptions::DeviceHAL::XRT_LITE: {
      auto get3dUInt32ArrayRefs = [&](Flatbuffer3dUInt32ArrayConverter
                                          &converter) {
        return converter
            .getFlatbufferRefs<iree_amd_aie_hal_xrt_lite_UI32Array1dDef_ref_t>(
                builder, iree_amd_aie_hal_xrt_lite_UI32Array1dDef_create,
                iree_amd_aie_hal_xrt_lite_UI32Array2dDef_create);
      };
      serializePDIToFb(builder,
                       entryPointNameConvertor.getFlatbufferVecRef(builder),
                       asmInstrConverter.indices, artifactConvertor.indices,
                       reconfDataConverter.indices,
                       artifactConvertor.getFlatbufferRefs(
                           builder, iree_amd_aie_hal_xrt_lite_PdiDef_create),
                       get3dUInt32ArrayRefs(asmInstrConverter),
                       get3dUInt32ArrayRefs(reconfDataConverter));
      break;
    }
    default:
      llvm::errs() << "Unsupported device HAL\n";
      return failure();
  }

  auto binaryOp = executableBuilder.create<IREE::HAL::ExecutableBinaryOp>(
      variantOp.getLoc(), variantOp.getSymName(),
      variantOp.getTarget().getFormat(),
      builder.getBufferAttr(executableBuilder.getContext()));
  binaryOp.setMimeTypeAttr(
      executableBuilder.getStringAttr("application/x-flatbuffers"));

  return success();
}

std::shared_ptr<IREE::HAL::TargetDevice> createTarget(
    const AMDAIEOptions &options) {
  return std::make_shared<AIETargetDevice>(options);
}

std::shared_ptr<IREE::HAL::TargetBackend> createBackend(
    const AMDAIEOptions &options) {
  return std::make_shared<AIETargetBackend>(options);
}

}  // namespace mlir::iree_compiler::AMDAIE<|MERGE_RESOLUTION|>--- conflicted
+++ resolved
@@ -238,18 +238,10 @@
         options.useTilePipeline, options.useLowerToAIEPipeline,
         options.matmulElementwiseFusion, options.enableVectorizationPasses,
         options.enableAMDAIEUkernels, options.pathToUkernels,
-<<<<<<< HEAD
         options.packetFlowStrategy, options.enableCoalescingLoops,
         options.enableCollapsingUnitDims, options.enableFunctionOutlining,
         options.callReplication, options.insertLoopAroundCoreBlock,
-        options.enableCtrlPkt);
-=======
-        options.enableInputPacketFlow, options.enableOutputPacketFlow,
-        options.enableCoalescingLoops, options.enableCollapsingUnitDims,
-        options.enableFunctionOutlining, options.callReplication,
-        options.insertLoopAroundCoreBlock, options.enableCtrlPkt,
-        options.coreStackSize);
->>>>>>> ddf29e2e
+        options.enableCtrlPkt, options.coreStackSize);
   }
 
   void buildLinkingPassPipeline(OpPassManager &passManager) override {
