// Copyright 2024 The IREE Authors
//
// Licensed under the Apache License v2.0 with LLVM Exceptions.
// See https://llvm.org/LICENSE.txt for license information.
// SPDX-License-Identifier: Apache-2.0 WITH LLVM-exception

#include "XCLBinGen.h"

#include <filesystem>
#include <functional>
#include <random>
#include <regex>
#include <sstream>
// ReSharper disable once CppUnusedIncludeDirective
#include <fstream>
#include <unordered_map>

#include "AMDAIETargets.h"
#include "aievec/Passes.h"
#include "iree-amd-aie/Transforms/Passes.h"
#include "iree/compiler/Utils/ToolUtils.h"
#include "llvm/ADT/SmallString.h"
#include "llvm/ADT/StringRef.h"
#include "llvm/Support/Debug.h"
#include "llvm/Support/FileSystem.h"
#include "llvm/Support/JSON.h"
#include "llvm/Support/MemoryBuffer.h"
#include "llvm/Support/Path.h"
#include "llvm/Support/Program.h"
#include "llvm/Support/ToolOutputFile.h"
#include "mlir/IR/AsmState.h"
#include "mlir/IR/BuiltinOps.h"
#include "mlir/IR/MLIRContext.h"
#include "mlir/Pass/PassManager.h"
#include "mlir/Support/FileUtilities.h"
#include "mlir/Target/LLVMIR/Export.h"

#define DEBUG_TYPE "amdaie-xclbingen"

extern int iree_aie_bootgen_main(int argc, const char *argv[]);

// https://stackoverflow.com/a/60198074
namespace uuid {
static std::random_device rd;
static std::mt19937 gen(rd());
static std::uniform_int_distribution<> dis(0, 15);
static std::uniform_int_distribution<> dis2(8, 11);

std::string getUUIDString() {
  std::stringstream ss;
  int i;
  ss << std::hex;
  for (i = 0; i < 8; i++) {
    ss << dis(gen);
  }
  ss << "-";
  for (i = 0; i < 4; i++) {
    ss << dis(gen);
  }
  ss << "-4";
  for (i = 0; i < 3; i++) {
    ss << dis(gen);
  }
  ss << "-";
  ss << dis2(gen);
  for (i = 0; i < 3; i++) {
    ss << dis(gen);
  }
  ss << "-";
  for (i = 0; i < 12; i++) {
    ss << dis(gen);
  };
  return ss.str();
}
}  // namespace uuid

// This is a string that contains the wrapped chess intrinsics (see top of the
// included file for deeper explanation).
static const std::string _CHESS_INTRINSIC_WRAPPER_CPP{
#include "chess_intrinsic_wrapper.cpp"
};

// This is a string that contains a mm kernel.
static const std::string _MM_CC{
#include "mm.cc"
};

using namespace std::placeholders;
using namespace llvm;
using namespace mlir;
using namespace xilinx;
using Path = std::filesystem::path;

namespace {

FailureOr<std::string> getTargetDir(const std::string &npuVersion) {
  if (npuVersion == "npu1") return std::string{"target_aie_ml"};
  if (npuVersion == "npu4") return std::string{"target_aie2p"};
  llvm::errs() << "unsupported NPUVersion: " << npuVersion;
  return failure();
}

// Apply the pass manager specific options of the XCLBinGenConfig to the pass
// manager. These control when (if ever) and what IR gets printed between
// passes, and whether the pass manager uses multi-theading.
void applyConfigToPassManager(PassManager &pm, bool printIRBeforeAll,
                              bool printIRAfterAll, bool printIRModuleScope,
                              bool timing) {
  auto shouldPrintBeforePass = [printIRBeforeAll](Pass *, Operation *) {
    return printIRBeforeAll;
  };

  auto shouldPrintAfterPass = [printIRAfterAll](Pass *, Operation *) {
    return printIRAfterAll;
  };

  pm.enableIRPrinting(shouldPrintBeforePass, shouldPrintAfterPass,
                      printIRModuleScope);

  if (timing) pm.enableTiming();
}
}  // namespace

FailureOr<Path> findVitis(std::optional<Path> &vitisDir,
                          const std::string &npuVersion) {
  if (!vitisDir) {
    const char *envVitis = ::getenv("VITIS");
    if (!envVitis) {
      if (auto vpp = sys::findProgramByName("v++")) {
        SmallString<64> realVpp;
        std::error_code err = sys::fs::real_path(vpp.get(), realVpp);
        if (!err) {
          sys::path::remove_filename(realVpp);
          sys::path::remove_filename(realVpp);
          vitisDir = realVpp.str().str();
          LLVM_DEBUG(dbgs() << "Found Vitis at " << realVpp.c_str() << "\n");
        }
      }
    }
  }
  if (!vitisDir) {
    llvm::errs() << "ERROR: couldn't find vitis directory\n";
    return failure();
  }

  const char *licenseFile = ::getenv("XILINXD_LICENSE_FILE");
  if (!licenseFile) {
    licenseFile = ::getenv("LM_LICENSE_FILE");
    if (!licenseFile) {
      llvm::errs() << "ERROR: either XILINXD_LICENSE_FILE or LM_LICENSE_FILE "
                      "must be set\n";
      return failure();
    }
    if (!std::filesystem::exists(licenseFile)) {
      llvm::errs() << "ERROR: license file" << licenseFile << " does not exist";
      return failure();
    }
  }

  Path aieToolsPath = *vitisDir / "aietools";
  if (!std::filesystem::exists(aieToolsPath)) {
    llvm::errs() << "ERROR: couldn't find aietools directory\n";
    return failure();
  }

  Path chessccPath = aieToolsPath / "tps" / "lnx64" /
                     *getTargetDir(npuVersion) / "bin" / "LNa64bin";

  if (!std::filesystem::exists(chessccPath / "chess-clang")) {
    llvm::errs() << "ERROR: couldn't find chess-clang\n";
    return failure();
  }
  if (!std::filesystem::exists(chessccPath / "chess-llvm-link")) {
    llvm::errs() << "ERROR: couldn't find chess-llvm-link\n";
    return failure();
  }

  return *vitisDir;
}

static FailureOr<Path> findAMDAIETool(std::string toolName,
                                      const Path &amdAIEInstallDir) {
#if defined(_WIN32)
  toolName += ".exe";
#endif  // _WIN32
  Path toolBinExe;
  if (!amdAIEInstallDir.empty()) {
    toolBinExe = amdAIEInstallDir / toolName;
    if (std::filesystem::exists(toolBinExe)) return toolBinExe;

    toolBinExe = amdAIEInstallDir / "bin" / toolName;
    if (std::filesystem::exists(toolBinExe)) return toolBinExe;

    toolBinExe = amdAIEInstallDir / "tools" / toolName;
    if (std::filesystem::exists(toolBinExe)) return toolBinExe;
  }

  toolBinExe = mlir::iree_compiler::findTool(toolName);
  if (std::filesystem::exists(toolBinExe)) return toolBinExe;

  llvm::errs() << "Could not find " << toolName
               << ". Check your --iree-amd-aie-install-dir flag\n";
  return failure();
}

std::pair<std::string, std::vector<std::string>> makeChessArgs(
    Path &vitisDir, Path &tempDir, const std::string &npuVersion,
    bool verbose) {
  std::string archVersion;
  std::string modelDir;
  if (npuVersion == "npu1") {
    archVersion = "20";
    modelDir = "aie_ml";
  } else if (npuVersion == "npu4") {
    archVersion = "21";
    modelDir = "aie2p";
  } else {
    llvm::errs() << "unsupported NPU version: " << npuVersion;
    llvm::report_fatal_error("unsupported NPU version");
  }

  Path aieToolsDir = vitisDir / "aietools";
  std::vector<std::string> flags{
      // -j <threads> : parallel compilation (function + file level)
      "-j1",
      // -p <name> : processor
      "-pme",
      // -P <dir> : processor model directory
      "-P" + (aieToolsDir / "data" / modelDir / "lib").string(),
      // -f : use LLVM frontend (chess-clang)
      "-f",
      // -C <cfg> : configuration (for chess-clang)
      "-CRelease_LLVM",
      // +w <dir> : work directory
      "+w" + tempDir.string(),
      // for adf headers
      "-D__AIENGINE__",
      // for aie_api headers
      "-D__AIE_ARCH__=" + archVersion, "-D__AIEARCH__=" + archVersion,
      // for aie_api headers
      "-I" + (aieToolsDir / "include").string()};
  // disassemble output
  if (verbose) flags.emplace_back("-d");
  return {(aieToolsDir / "bin" / "unwrapped" / "lnx64.o" / "xchesscc").string(),
          flags};
}

std::vector<std::string> makeChessEnv(Path &vitisDir,
                                      const std::string &npuVersion) {
  Path aieToolsPath = vitisDir / "aietools";
  Path chessccPath = aieToolsPath / "tps" / "lnx64" /
                     *getTargetDir(npuVersion) / "bin" / "LNa64bin";
  Path path(::getenv("PATH"));
  Path lnx64o = aieToolsPath / "lib" / "lnx64.o";
  Path dotLib = aieToolsPath / "lnx64" / "tools" / "dot" / "lib";
  Path ldLibraryPath(::getenv("LD_LIBRARY_PATH"));

  std::string pathEnv = "PATH=" + chessccPath.string() +
                        std::string{sys::EnvPathSeparator} + path.string();
  std::string ldLibEnv = "LD_LIBRARY_PATH=" + lnx64o.string() +
                         std::string{sys::EnvPathSeparator} + dotLib.string() +
                         std::string{sys::EnvPathSeparator} +
                         ldLibraryPath.string();
  std::string rdiDataEnv = "RDI_DATADIR=" + (aieToolsPath / "data").string();
  const char *licenseFile = ::getenv("XILINXD_LICENSE_FILE");
  if (!licenseFile) licenseFile = ::getenv("LM_LICENSE_FILE");
  std::string licenseFileEnv =
      "XILINXD_LICENSE_FILE=" + std::string(licenseFile);
  return {pathEnv, ldLibEnv, rdiDataEnv, licenseFileEnv};
}

std::optional<std::string> dumpStrToDisk(const std::string &payload,
                                         const std::string &outputPath) {
  std::string errorMessage;
  std::unique_ptr<llvm::ToolOutputFile> outputFile =
      openOutputFile(outputPath, &errorMessage);
  if (!outputFile) return errorMessage;
  outputFile->os() << payload;
  outputFile->keep();
  return {};
}

bool hasEnding(std::string const &fullString, std::string const &ending) {
  if (fullString.length() >= ending.length()) {
    return fullString.compare(fullString.length() - ending.length(),
                              ending.length(), ending) == 0;
  }
  return false;
}

// Returns either:
//  -- the output of running the tool, if run without failure, or
//  -- an empty optional, if the tool fails to run.
LogicalResult runTool(
    const std::string &program_, const std::vector<std::string> &args,
    bool verbose, std::optional<std::vector<std::string>> env = std::nullopt) {
  std::string program;
#if defined(_WIN32)
  if (hasEnding(program_, ".exe")) {
    program = program_;
  } else {
    program = program_ + ".exe";
  }
#else
  program = program_;
#endif  // _WIN32
  if (verbose) {
    llvm::outs() << "\nRun: ";
    if (env)
      for (auto &s : *env) llvm::outs() << " " << s;
    llvm::outs() << " " << program;
    for (auto &s : args) llvm::outs() << " " << s;
    llvm::outs() << "\n";
  }

  // Check that 'program' is a valid path, if not, fail immediately.
  if (!std::filesystem::exists(program)) {
    llvm::errs() << "Program " << program << " does not exist\n";
    return failure();
  }

  // Run the program, piping any output to a temporary file (we only want to
  // print to terminal if verbose is true).
  SmallVector<StringRef, 8> pArgs = {program};
  pArgs.append(args.begin(), args.end());
  SmallVector<char> temporaryPath;
  {
    std::string prefix{"tmpRunTool"};
    std::string suffix{"Logging"};
    auto errorCode =
        llvm::sys::fs::createTemporaryFile(prefix, suffix, temporaryPath);
    if (errorCode) {
      llvm::errs() << "Failed to create temporary file: " << errorCode.message()
                   << "\n";
      return failure();
    }
  }

  SmallVector<std::optional<StringRef>> redirects;
#ifdef _WIN32
  redirects = {{}, {}, {}};
  std::optional<ArrayRef<StringRef>> envSmallVec = std::nullopt;
#else
  std::string temporaryPathStr =
      std::string(temporaryPath.begin(), temporaryPath.size());
  StringRef temporaryPathRef(temporaryPathStr);
  llvm::SmallVector<llvm::StringRef> envSmallVec;
  if (env) envSmallVec.append(env->begin(), env->end());
  auto tp = std::optional<StringRef>(temporaryPathRef);
  redirects = {tp, tp, tp};
#endif

  bool executionFailed;
  std::string errMsg;
  sys::ProcessStatistics stats;
  std::optional<sys::ProcessStatistics> optStats(stats);
  int result = sys::ExecuteAndWait(program, pArgs, envSmallVec,
                                   /* redirects */ redirects,
                                   /*SecondsToWait*/ 0, /*MemoryLimit*/ 0,
                                   &errMsg, &executionFailed, &optStats);

#ifndef _WIN32
  auto maybeOutputFromFile = [&]() -> std::optional<std::string> {
    std::ifstream t(temporaryPathRef.str());
    std::stringstream buffer;
    if (t.is_open() && t.good()) {
      buffer << t.rdbuf();
      return buffer.str();
    }
    return nullptr;
  }();

  if (!maybeOutputFromFile) {
    llvm::errs() << "Failed to open temporary file " << temporaryPathRef.str()
                 << "\n";
  }
  const std::string &outputFromFile = maybeOutputFromFile.value();
#endif

  if (verbose) {
    float totalTime = std::chrono::duration_cast<std::chrono::duration<float>>(
                          stats.TotalTime)
                          .count();
    std::string exitStatusStr = result == 0 ? "Succeeded" : "Failed";
    llvm::outs() << "\n"
                 << exitStatusStr << " in totalTime " << totalTime
                 << " [s]. Exit code=" << result << "\n";
#ifndef _WIN32
    llvm::outs() << outputFromFile << "\n";
#endif
  }

  if (result) {
    llvm::errs() << "Failed to run tool: " << program << ". Error: '" << errMsg
                 << "'\n";
#ifndef _WIN32
    llvm::errs() << outputFromFile;
#endif
    return failure();
  }

  return success();
}

static LogicalResult assembleFileUsingChess(
    const std::string &inputFile, const std::string &outputFile,
    const std::vector<std::string> &extraArgs, Path &tempDir, Path &vitisDir,
    const std::string &npuVersion, bool verbose) {
  auto [xChessCCExe, args] =
      makeChessArgs(vitisDir, tempDir, npuVersion, verbose);
  args.reserve(args.size() + std::distance(extraArgs.begin(), extraArgs.end()));
  args.insert(args.end(), extraArgs.begin(), extraArgs.end());
  args.emplace_back("-c");
  args.emplace_back(inputFile);
  args.emplace_back("-o");
  args.emplace_back(outputFile);
<<<<<<< HEAD
  std::vector<std::string> env = makeChessEnv(vitisDir);
  return runTool(xChessCCExe, args, verbose, env);
=======
  std::vector<std::string> env = makeChessEnv(vitisDir, npuVersion);
  if (!runTool(xChessCCExe, args, verbose, env)) {
    llvm::errs() << "Failed to assemble " << inputFile << " with chess";
    return failure();
  }

  return success();
>>>>>>> 9ab9ea06
}

std::vector<std::string> makePeanoOptArgs() {
  return {
      // peano has no proper vectorization cost model for AIE
      "-vectorize-loops=false",
      //
      "-vectorize-slp=false",
      // An if-then-else cascade requires at least 5 delay slots for
      // evaluating the condition and 5 delay slots for one of the
      // branches, thus speculating 10 instructions should be fine
      "--two-entry-phi-node-folding-threshold=10",
      // Make sure to perform most optimizations before mandatory
      // inlinings, otherwise noalias attributes can get lost and
      // hurt AA results.
      "-mandatory-inlining-before-opt=false",
      // complete AA analysis on phi nodes.
      "-basic-aa-full-phi-analysis=true",
      // Extend the max limit of the search depth in BasicAA
      "-basic-aa-max-lookup-search-depth=10",
  };
}

static LogicalResult assembleFileUsingPeano(
    const std::string &inputFile, const std::string &outputFile,
    const std::vector<std::string> &extraArgs, Path &_tempDir, Path &peanoDir,
    const std::string &_npuVersion, bool verbose) {
  std::vector<std::string> args;
  args.reserve(args.size() + std::distance(extraArgs.begin(), extraArgs.end()));
  args.insert(args.end(), extraArgs.begin(), extraArgs.end());
  args.emplace_back("-O2");
  // TODO(max): pipe target arch in somehow
  args.emplace_back("--target=aie2-none-unknown-elf");
  std::vector<std::string> peanoArgs = makePeanoOptArgs();
  args.reserve(args.size() + peanoArgs.size());
  for (const std::string &item : peanoArgs) {
    args.emplace_back("-mllvm");
    args.emplace_back(item);
  }
  args.emplace_back("-fno-use-init-array");
  // Pass -fno-threadsafe-statics to prevent dependence on lock acquire/release
  // handling for static local variables.
  args.emplace_back("-fno-threadsafe-statics");
  // Don't pull in system headers from /usr/include or /usr/local/include.
  // All of the basic headers that we need come from the compiler.
  args.emplace_back("-nostdsysteminc");
  args.emplace_back("-c");
  args.emplace_back(inputFile);
  args.emplace_back("-o");
  args.emplace_back(outputFile);
  if (verbose) args.emplace_back("-v");
  return runTool((peanoDir / "bin" / "clang").string(), args, verbose);
}

static_assert(std::is_same_v<decltype(assembleFileUsingPeano),
                             decltype(assembleFileUsingChess)>);
using FileAssemblerT = std::function<decltype(assembleFileUsingPeano)>;

static FailureOr<Path> assembleStringUsing(
    const FileAssemblerT &assembler, const std::string &inputFileStr,
    const std::string &inputFileName, const std::string &outputFileName,
    Path &outputDir, const std::vector<std::string> &extraArgs, Path &workDir,
    Path &toolDir, const std::string &npuVersion, bool verbose = false) {
  Path inputFile = workDir / inputFileName;
  if (auto maybeErr = dumpStrToDisk(inputFileStr, inputFile.string());
      maybeErr.has_value()) {
    llvm::errs() << "Failed to dump to disk " << inputFile.string()
                 << " because: " << maybeErr;
    return failure();
  }

  Path outputFile;
  if (!sys::path::is_absolute(outputFileName)) {
    outputFile = Path(outputDir) / outputFileName;
  } else {
    outputFile = outputFileName;
  }
  if (failed(assembler(inputFile.string(), outputFile.string(), extraArgs,
                       workDir, toolDir, npuVersion, verbose))) {
    llvm::errs() << "Failed to assemble " << outputFileName << ".o";
    return failure();
  }
  return outputFile;
}

static auto assembleStringUsingChess =
    std::bind(assembleStringUsing, assembleFileUsingChess, _1, _2, _3, _4, _5,
              _6, _7, _8, _9);
static auto assembleStringUsingPeano =
    std::bind(assembleStringUsing, assembleFileUsingPeano, _1, _2, _3, _4, _5,
              _6, _7, _8, _9);

static_assert(std::is_same_v<decltype(assembleStringUsingChess),
                             decltype(assembleStringUsingPeano)>);

// Generate the elf files for the core
static LogicalResult generateCoreElfFiles(
    AIE::DeviceOp deviceOp, const std::string &objFile, Path &tempDir,
    bool useChess, std::optional<Path> vitisDir, const std::string &targetArch,
    bool verbose, Path peanoDir, const std::string &npuVersion,
    const std::optional<std::string> &ukernel) {
  auto tileOps = deviceOp.getOps<AIE::TileOp>();
  std::string errorMessage;

  for (AIE::TileOp tileOp : tileOps) {
    int col = tileOp.getCol();
    int row = tileOp.getRow();
    auto coreOp = AIE::getCoreOp(tileOp);
    if (!coreOp) continue;

    std::string elfFileName;
    if (auto fileAttr = coreOp.getElfFileAttr()) {
      elfFileName = std::string(fileAttr.getValue());
    } else {
      elfFileName = std::string("core_") + std::to_string(col) + "_" +
                    std::to_string(row) + ".elf";
      coreOp.setElfFile(elfFileName);
    }

    Path elfFile = tempDir / elfFileName;

    Path cwd = std::filesystem::current_path();
    FailureOr<Path> mmObjectFilePath;
    if (ukernel && (ukernel == "mm" || ukernel == "all")) {
      FailureOr<Path> maybeVitisDir = findVitis(vitisDir, npuVersion);
      if (failed(maybeVitisDir)) {
        llvm::errs() << "compiling ukernels currently requires chess (even if "
                        "you're using peano)";
        return failure();
      }
      if (!std::filesystem::exists(cwd / "mm.o")) {
        mmObjectFilePath = assembleStringUsingChess(
            /*inputFileStr=*/_MM_CC,
            /*inputFileName=*/"mm.cc",
            /*outputFileName=*/"mm.o",
            /*outputDir=*/cwd,
            /*extraArgs*/ std::vector<std::string>{},
            /*workDir=*/tempDir,
            /*vitisDir=*/*maybeVitisDir,
            /*npuVersion*/ npuVersion, verbose);
        if (failed(mmObjectFilePath)) return failure();
      } else {
        mmObjectFilePath = cwd / "mm.o";
      }
    }

    if (useChess) {
      FailureOr<Path> maybeVitisDir = findVitis(vitisDir, npuVersion);
      if (failed(maybeVitisDir)) return failure();
      FailureOr<Path> chessIntrinsicsObjFile;
      if (!std::filesystem::exists(cwd / "chess_intrinsic_wrapper.o")) {
        chessIntrinsicsObjFile = assembleStringUsingChess(
            /*inputFileStr=*/_CHESS_INTRINSIC_WRAPPER_CPP,
            /*inputFileName=*/"chess_intrinsic_wrapper.cpp",
            /*outputFileName=*/"chess_intrinsic_wrapper.o",
            /*outputDir=*/tempDir,
            /*extraArgs*/ std::vector<std::string>{},
            /*workDir=*/tempDir,
            /*vitisDir=*/*maybeVitisDir,
            /*npuVersion*/ npuVersion, verbose);
        if (failed(chessIntrinsicsObjFile)) return failure();
      } else {
        chessIntrinsicsObjFile = cwd / "chess_intrinsic_wrapper.o";
      }

      // Use xbridge (to remove any peano dependency with use-chess option)
      Path bcfPath = tempDir / (elfFileName + ".bcf");

      {
        auto bcfOutput = openOutputFile(bcfPath.string(), &errorMessage);
        if (!bcfOutput) {
          llvm::errs() << "failed to open bcf file because: " << errorMessage;
          return failure();
        }

        if (failed(mlir::iree_compiler::AMDAIE::AIETranslateToBCF(
                deviceOp, bcfOutput->os(), col, row))) {
          llvm::errs() << "Failed to generate BCF";
          return failure();
        }
        bcfOutput->keep();
      }

      auto [xChessCCExe, chessArgs] =
          makeChessArgs(*vitisDir, tempDir, npuVersion, verbose);
      chessArgs.emplace_back(objFile);
      chessArgs.emplace_back(chessIntrinsicsObjFile->string());
      if (ukernel && (ukernel == "mm" || ukernel == "all")) {
        chessArgs.emplace_back(mmObjectFilePath->string());
      }
      chessArgs.emplace_back("+l");
      chessArgs.emplace_back(bcfPath.string());
      chessArgs.emplace_back("-o");
      chessArgs.emplace_back(elfFile.string());
<<<<<<< HEAD
      std::vector<std::string> env = makeChessEnv(*vitisDir);
      return runTool(xChessCCExe, chessArgs, verbose, env);
    }
=======
      std::vector<std::string> env = makeChessEnv(*vitisDir, npuVersion);
      if (!runTool(xChessCCExe, chessArgs, verbose, env)) {
        llvm::errs() << "Failed to link with xbridge";
        return failure();
      }
    } else {
      Path ldscriptPath = tempDir / (elfFileName + ".ld");
      {
        auto ldscriptOutput =
            openOutputFile(ldscriptPath.string(), &errorMessage);
        if (!ldscriptOutput) {
          llvm::errs() << "Failed to open ldscript file because: "
                       << errorMessage;
          return failure();
        }
        if (failed(mlir::iree_compiler::AMDAIE::AIETranslateToLdScript(
                deviceOp, ldscriptOutput->os(), col, row))) {
          llvm::errs() << "failed to generate ld script for core (" << col
                       << "," << row << ")";
          return failure();
        }
        ldscriptOutput->keep();
      }
>>>>>>> 9ab9ea06

    Path ldscriptPath = tempDir / (elfFileName + ".ld");
    {
      auto ldscriptOutput =
          openOutputFile(ldscriptPath.string(), &errorMessage);
      if (!ldscriptOutput) {
        llvm::errs() << "Failed to open ldscript file because: "
                     << errorMessage;
        return failure();
      }
      if (failed(mlir::iree_compiler::AMDAIE::AIETranslateToLdScript(
              deviceOp, ldscriptOutput->os(), col, row))) {
        llvm::errs() << "failed to generate ld script for core (" << col << ","
                     << row << ")\n";
        return failure();
      }
      ldscriptOutput->keep();
    }

    std::string targetLower = StringRef(targetArch).lower();
    std::vector<std::string> flags;
    flags.emplace_back(objFile);
    if (ukernel && (ukernel == "mm" || ukernel == "all")) {
      flags.emplace_back(mmObjectFilePath->string());
    }
    flags.emplace_back("--target=" + targetLower + "-none-unknown-elf");
    flags.emplace_back("-Wl,--gc-sections");
    flags.emplace_back("-Wl,--orphan-handling=error");
    flags.emplace_back("-Wl,-T," + ldscriptPath.string());
    flags.emplace_back("-o");
    flags.emplace_back(elfFile.string());
    if (verbose) flags.emplace_back("-v");
    // we run clang (ie cc) so that libc, libm, crt0/1 paths are injected
    // automatically into the ld.lld invocation
    if (failed(
            runTool((peanoDir / "bin" / "clang").string(), flags, verbose))) {
      return failure();
    }
  }
  return success();
}

static LogicalResult generateCDO(MLIRContext *context, AIE::DeviceOp deviceOp,
                                 bool printIRBeforeAll, bool printIRAfterAll,
                                 bool printIRModuleScope, bool timing,
<<<<<<< HEAD
                                 Path &tempDir) {
=======
                                 const Path &tempDir) {
>>>>>>> 9ab9ea06
  auto copy = cast<ModuleOp>(deviceOp.getParentOp()->clone());
  deviceOp = *copy.getOps<AIE::DeviceOp>().begin();
  std::string errorMessage;
  PassManager passManager(context, AIE::DeviceOp::getOperationName());
  applyConfigToPassManager(passManager, printIRBeforeAll, printIRAfterAll,
                           printIRModuleScope, timing);
  passManager.addPass(
      mlir::iree_compiler::AMDAIE::createAMDAIEPathfinderPass());

  if (failed(passManager.run(deviceOp))) {
    llvm::errs() << "failed to run passes to prepare for XCLBin generation";
    return failure();
  }

  if (failed(mlir::iree_compiler::AMDAIE::AIETranslateToCDODirect(
          deviceOp, tempDir.string()))) {
    llvm::errs() << "failed to emit CDO";
    return failure();
  }

  copy->erase();
  return success();
}

static json::Object makeKernelJSON(const std::string &name,
                                   const std::string &id,
                                   const std::string &instance) {
  return json::Object{
      {"name", name},
      {"type", "dpu"},
      {"extended-data",
       json::Object{
           {"subtype", "DPU"}, {"functional", "0"}, {"dpu_kernel_id", id}}},
      {"arguments", json::Array{json::Object{{"name", "opcode"},
                                             {"address-qualifier", "SCALAR"},
                                             {"type", "uint64_t"},
                                             {"offset", "0x00"}},
                                json::Object{{"name", "instr"},
                                             {"memory-connection", "SRAM"},
                                             {"address-qualifier", "GLOBAL"},
                                             {"type", "char *"},
                                             {"offset", "0x08"}},
                                json::Object{{"name", "ninstr"},
                                             {"address-qualifier", "SCALAR"},
                                             {"type", "uint32_t"},
                                             {"offset", "0x10"}},
                                json::Object{{"name", "bo0"},
                                             {"memory-connection", "HOST"},
                                             {"address-qualifier", "GLOBAL"},
                                             {"type", "void*"},
                                             {"offset", "0x14"}},
                                json::Object{{"name", "bo1"},
                                             {"memory-connection", "HOST"},
                                             {"address-qualifier", "GLOBAL"},
                                             {"type", "void*"},
                                             {"offset", "0x1c"}},
                                json::Object{{"name", "bo2"},
                                             {"memory-connection", "HOST"},
                                             {"address-qualifier", "GLOBAL"},
                                             {"type", "void*"},
                                             {"offset", "0x24"}},
                                json::Object{{"name", "bo3"},
                                             {"memory-connection", "HOST"},
                                             {"address-qualifier", "GLOBAL"},
                                             {"type", "void*"},
                                             {"offset", "0x2c"}},
                                json::Object{{"name", "bo4"},
                                             {"memory-connection", "HOST"},
                                             {"address-qualifier", "GLOBAL"},
                                             {"type", "void*"},
                                             {"offset", "0x34"}},
                                json::Object{{"name", "bo5"},
                                             {"memory-connection", "HOST"},
                                             {"address-qualifier", "GLOBAL"},
                                             {"type", "void*"},
                                             {"offset", "0x3c"}}}},
      {"instances", json::Array{json::Object{{"name", instance}}}}};
}

static LogicalResult generateXCLBin(
    const std::string &Output, Path &tempDir, const std::string &xclBinKernelID,
    const std::string &xclBinKernelName, const std::string &xclBinInstanceName,
    const Path &amdAIEInstallDir, bool verbose,
    const std::optional<std::string> &inputXclbin) {
  std::string errorMessage;
  // Create mem_topology.json.
  Path memTopologyJsonFile = tempDir / "mem_topology.json";
  {
    std::string memTopologyData = R"({
      "mem_topology": {
          "m_count": "2",
          "m_mem_data": [
              {
                  "m_type": "MEM_DRAM",
                  "m_used": "1",
                  "m_sizeKB": "0x10000",
                  "m_tag": "HOST",
                  "m_base_address": "0x4000000"
              },
              {
                  "m_type": "MEM_DRAM",
                  "m_used": "1",
                  "m_sizeKB": "0xc000",
                  "m_tag": "SRAM",
                  "m_base_address": "0x4000000"
              }
          ]
      }
    })";
    if (auto maybeErr =
            dumpStrToDisk(memTopologyData, memTopologyJsonFile.string());
        maybeErr.has_value()) {
      llvm::errs() << "failed to dump to disk mem_topology.json because: "
                   << *maybeErr;
      return failure();
    }
  }

  // Create aie_partition.json.
  Path aiePartitionJsonFile = tempDir / "aie_partition.json";
  {
    std::string uuidStr = uuid::getUUIDString();
    std::string aiePartitionJsonData = R"(
      {
        "aie_partition": {
          "name": "QoS",
          "operations_per_cycle": "2048",
          "inference_fingerprint": "23423",
          "pre_post_fingerprint": "12345",
          "partition": {
            "column_width": 4,
            "start_columns": [1]
          },
          "PDIs": [
            {
              "uuid": ")" + uuidStr + R"(",
              "file_name": "./design.pdi",
              "cdo_groups": [
                {
                  "name": "DPU",
                  "type": "PRIMARY",
                  "pdi_id": "0x01",
                  "dpu_kernel_ids": [
                    ")" + xclBinKernelID +
                                       R"("
                  ],
                  "pre_cdo_groups": [
                    "0xC1"
                  ]
                }
              ]
            }
          ]
        }
      }
    )";
    if (auto maybeErr =
            dumpStrToDisk(aiePartitionJsonData, aiePartitionJsonFile.string());
        maybeErr.has_value()) {
      llvm::errs() << "failed to dump to disk aie_partition.json because: "
                   << *maybeErr;
      return failure();
    }
  }

  Path kernelsJsonFile = tempDir / "kernels.json";
  {
    // TODO: Support for multiple kernels
    json::Object kernelsData{
        {"ps-kernels",
         json::Object{{"kernels", json::Array{makeKernelJSON(
                                      xclBinKernelName, xclBinKernelID,
                                      xclBinInstanceName)}}}}};

    auto kernelStr =
        llvm::formatv("{0:2}", json::Value(std::move(kernelsData)));
    if (auto maybeErr = dumpStrToDisk(kernelStr, kernelsJsonFile.string());
        maybeErr.has_value()) {
      llvm::errs() << "failed to dump to disk kernels.json because: "
                   << *maybeErr;
      return failure();
    }
  }
  // Create design.bif.
  Path designBifFile = tempDir / "design.bif";
  {
    auto designBifOut = openOutputFile(designBifFile.string(), &errorMessage);
    if (!designBifOut) {
      llvm::errs() << "failed to open design.bif because: " << errorMessage;
      return failure();
    }

    designBifOut->os() << "all:\n"
                       << "{\n"
                       << "  id_code = 0x14ca8093\n"
                       << "  extended_id_code = 0x01\n"
                       << "  image\n"
                       << "  {\n"
                       << "    name=aie_image, id=0x1c000000\n"
                       << "    { type=cdo\n"
                       << "      file=" << tempDir.string()
                       << "/aie_cdo_elfs.bin\n"
                       << "      file=" << tempDir.string()
                       << "/aie_cdo_init.bin\n"
                       << "      file=" << tempDir.string()
                       << "/aie_cdo_enable.bin\n"
                       << "    }\n"
                       << "  }\n"
                       << "}";
    designBifOut->keep();
  }

  // Execute the bootgen command.
  {
    // first element is empty string because iree_aie_bootgen_main
    // is the main of bootgen.exe (and argv[0] is typically the name of the exe)
    std::vector<std::string> flags = {"",
                                      "-arch",
                                      "versal",
                                      "-image",
                                      designBifFile.string(),
                                      "-o",
                                      (tempDir / "design.pdi").string(),
                                      "-w"};
    std::vector<char *> cstrings;
    cstrings.reserve(flags.size());
    for (const auto &inputFlag : flags) {
      cstrings.push_back(const_cast<char *>(inputFlag.c_str()));
    }
    if (iree_aie_bootgen_main(cstrings.size(),
                              const_cast<const char **>(&cstrings[0]))) {
      llvm::errs() << "failed to execute bootgen";
      return failure();
    }
  }
  std::vector<std::string> flags;
  // Execute the xclbinutil command.
  std::string memArg = "MEM_TOPOLOGY:JSON:" + memTopologyJsonFile.string();
  std::string partArg = "AIE_PARTITION:JSON:" + aiePartitionJsonFile.string();
  FailureOr<Path> xclbinutilBin =
      findAMDAIETool("iree-aie-xclbinutil", amdAIEInstallDir);

  if (failed(xclbinutilBin)) return failure();

  if (!inputXclbin) {
    flags.insert(flags.end(), {"--add-replace-section", memArg});
  } else {
    // Create aie_partition.json.
    Path aieInputPartitionJsonFile = tempDir / "aie_input_partition.json";
    std::string inputPartArg =
        "AIE_PARTITION:JSON:" + aieInputPartitionJsonFile.string();
    std::vector<std::string> inputFlags{"--dump-section", inputPartArg,
                                        "--force", "--input", *inputXclbin};

    if (failed(runTool(xclbinutilBin.value().string(), inputFlags, verbose))) {
      llvm::errs() << "failed to execute xclbinutil";
      return failure();
    }
    auto aieInputPartitionOut =
        openInputFile(aieInputPartitionJsonFile.string(), &errorMessage);
    if (!aieInputPartitionOut) {
      llvm::errs() << "failed to open aie_input_partition.json because: "
                   << errorMessage;
      return failure();
    }
    Expected<json::Value> aieInputPartitionOutValue =
        llvm::json::parse(aieInputPartitionOut->getBuffer());
    json::Array *aieInputPartionPDIs;
    aieInputPartionPDIs = aieInputPartitionOutValue->getAsObject()
                              ->getObject("aie_partition")
                              ->getArray("PDIs");
    auto aiePartitionOut =
        openInputFile(aiePartitionJsonFile.string(), &errorMessage);
    if (!aiePartitionOut) {
      llvm::errs() << "failed to open aie aie_input_partition.json for "
                      "output because: "
                   << errorMessage;
      return failure();
    }
    llvm::Expected<llvm::json::Value> aiePartitionOutValue =
        llvm::json::parse(aiePartitionOut->getBuffer());
    json::Array *aiePartionPDIs;
    aiePartionPDIs = aiePartitionOutValue->getAsObject()
                         ->getObject("aie_partition")
                         ->getArray("PDIs");
    aieInputPartionPDIs->insert(aieInputPartionPDIs->end(),
                                aiePartionPDIs->begin(), aiePartionPDIs->end());
    // rewrite aie partion json file
    if (auto maybeErr =
            dumpStrToDisk(formatv("{0:2}", *aieInputPartitionOutValue),
                          aiePartitionJsonFile.string());
        maybeErr.has_value()) {
      llvm::errs()
          << "failed to dump to disk aie_input_partition.json because: "
          << errorMessage;
      return failure();
    }
    flags.insert(flags.end(), {"--input", *inputXclbin});
  }
  flags.insert(flags.end(), {"--add-kernel", kernelsJsonFile.string(),
                             "--add-replace-section", partArg, "--force",
                             "--output", std::string(Output)});

  return runTool(xclbinutilBin.value().string(), flags, verbose);
}

static std::string chesshack(const std::string &input) {
  std::string result(input);
  static const std::unordered_map<std::string, std::string> substitutions{
      {"memory\\(none\\)", "readnone"},
      {"memory\\(read\\)", "readonly"},
      {"memory\\(write\\)", "writeonly"},
      {"memory\\(argmem: readwrite\\)", "argmemonly"},
      {"memory\\(argmem: read\\)", "argmemonly readonly"},
      {"memory\\(argmem: write\\)", "argmemonly writeonly"},
      {"memory\\(inaccessiblemem: write\\)", "inaccessiblememonly writeonly"},
      {"memory\\(inaccessiblemem: readwrite\\)", "inaccessiblememonly"},
      {"memory\\(inaccessiblemem: read\\)", "inaccessiblememonly readonly"},
      {"memory(argmem: readwrite, inaccessiblemem: readwrite)",
       "inaccessiblemem_or_argmemonly"},
      {"memory(argmem: read, inaccessiblemem: read)",
       "inaccessiblemem_or_argmemonly readonly"},
      {"memory(argmem: write, inaccessiblemem: write)",
       "inaccessiblemem_or_argmemonly writeonly"},
  };
  for (const auto &pair : substitutions)
    result = std::regex_replace(result, std::regex(pair.first), pair.second);
  return result;
}

// A pass which removes the alignment attribute from llvm load operations, if
// the alignment is less than 4 (2 or 1).
//
// Example replaces:
//
// ```
//  %113 = llvm.load %112 {alignment = 2 : i64} : !llvm.ptr -> vector<32xbf16>
// ```
//
// with
//
// ```
//  %113 = llvm.load %112 : !llvm.ptr -> vector<32xbf16>
// ```
//
// If this pass is not included in the pipeline, there is an alignment error
// later in the compilation. This is a temporary workaround while a better
// solution is found: propagation of memref.assume_alignment is one option. See
// also https://jira.xilinx.com/projects/AIECC/issues/AIECC-589
namespace {
struct RemoveAlignment2FromLLVMLoadPass
    : public PassWrapper<RemoveAlignment2FromLLVMLoadPass,
                         OperationPass<ModuleOp>> {
  void runOnOperation() override {
    getOperation().walk([](Operation *op) {
      if (auto loadOp = dyn_cast<LLVM::LoadOp>(op)) {
        auto alignmentAttr = loadOp.getAlignmentAttr();
        if (alignmentAttr) {
          int alignmentVal = alignmentAttr.getValue().getSExtValue();
          if (alignmentVal == 2 || alignmentVal == 1) {
            loadOp.setAlignment(std::optional<uint64_t>());
          }
        }
      }
    });
  }

 public:
  MLIR_DEFINE_EXPLICIT_INTERNAL_INLINE_TYPE_ID(
      RemoveAlignment2FromLLVMLoadPass);
};
}  // namespace

static LogicalResult generateUnifiedObject(
    MLIRContext *context, AIE::DeviceOp deviceOp, const std::string &outputFile,
    bool printIRBeforeAll, bool printIRAfterAll, bool printIRModuleScope,
<<<<<<< HEAD
    bool timing, bool useChess, bool verbose, Path &tempDir,
    std::optional<Path> vitisDir, const std::string &targetArch,
    Path &peanoDir) {
=======
    bool timing, bool useChess, bool verbose, Path tempDir,
    std::optional<Path> vitisDir, const std::string &targetArch, Path peanoDir,
    const std::string &npuVersion) {
>>>>>>> 9ab9ea06
  assert(deviceOp->getParentOp() && isa<ModuleOp>(deviceOp->getParentOp()) &&
         "DeviceOp must be in a module parent");

  ModuleOp moduleOpCopy = cast<ModuleOp>(deviceOp->getParentOp()).clone();

  PassManager pm(context, moduleOpCopy.getOperationName());
  applyConfigToPassManager(pm, printIRBeforeAll, printIRAfterAll,
                           printIRModuleScope, timing);

  pm.addPass(mlir::iree_compiler::AMDAIE::createAMDAIECoreToStandardPass());

  // Convert specific vector dialect ops (like vector.contract) to the AIEVec
  // dialect
  mlir::iree_compiler::aievec::buildConvertVectorToAIEVec(pm);
  mlir::iree_compiler::AMDAIE::addLowerToLLVMPasses(pm);
  pm.addPass(std::make_unique<RemoveAlignment2FromLLVMLoadPass>());

  if (verbose) {
    llvm::outs() << "\nRunning: ";
    pm.printAsTextualPipeline(llvm::outs());
    llvm::outs() << "\n";
  }

  if (failed(pm.run(moduleOpCopy))) {
    llvm::errs() << "Failed to lower to LLVM";
    return failure();
  }

  llvm::LLVMContext llvmContext;
  auto llvmModule = translateModuleToLLVMIR(moduleOpCopy, llvmContext);
  if (!llvmModule) {
    llvm::errs() << "Failed to translate module to LLVMIR";
    return failure();
  }

  std::string inputLLStr;
  {
    llvm::raw_string_ostream rso(inputLLStr);
    llvmModule->print(rso, nullptr);
  }

  std::string errorMessage;
  if (useChess) {
    Path inputLLChessHackedFile = tempDir / "input.chesshacked.ll";
    std::string inputLLChessHackedStr = chesshack(inputLLStr);
    FailureOr<Path> maybeVitisDir = findVitis(vitisDir, npuVersion);
    if (failed(maybeVitisDir)) return failure();
    FailureOr<Path> chessIntrinsicsObjFile = assembleStringUsingChess(
        /*inputFileStr=*/inputLLChessHackedStr,
        /*inputFileName=*/"input.chesshacked.ll",
        /*outputFileName=*/outputFile,
        /*outputDir=*/tempDir,
        /*extraArgs*/ std::vector<std::string>{},
        /*workDir=*/tempDir,
        /*vitisDir=*/*maybeVitisDir,
        /*npuVersion*/ npuVersion,
        /*verbose=*/verbose);
    if (failed(chessIntrinsicsObjFile)) {
      return failure();
    }
  } else {
    Path LLVMIRFile = tempDir / "input.ll";
    if (auto maybeErr = dumpStrToDisk(inputLLStr, LLVMIRFile.string());
        maybeErr.has_value()) {
      llvm::errs() << "Failed to dump to disk input.ll"
                   << " because: " << maybeErr;
      return failure();
    }
    Path peanoOptBin = peanoDir / "bin" / "opt";
    Path peanoLLCBin = peanoDir / "bin" / "llc";

    Path OptLLVMIRFile = tempDir / "input.opt.ll";
    std::vector<std::string> args{
        "-O2", "--inline-threshold=10", "-S", LLVMIRFile.string(),
        // missing from libc
        "--disable-builtin=memset", "-o", OptLLVMIRFile.string()};
    std::vector<std::string> peanoArgs = makePeanoOptArgs();
    args.reserve(args.size() + peanoArgs.size());
    args.insert(args.end(), peanoArgs.begin(), peanoArgs.end());
    if (failed(runTool(peanoOptBin.string(), args, verbose))) {
      llvm::errs() << "Failed to optimize ll with peano";
      return failure();
    }

    if (failed(runTool(
            peanoLLCBin.string(),
            {OptLLVMIRFile.string(), "-O2",
             "--march=" + StringRef(targetArch).lower(), "--function-sections",
             "--filetype=obj", "-o", std::string(outputFile)},
            verbose))) {
      llvm::errs() << "Failed to assemble ll with peano\n";
      return failure();
    }
  }

  moduleOpCopy->erase();
  return success();
}

FailureOr<ArrayRef<uint32_t>> getNpuInstructions(AIE::DeviceOp deviceOp) {
  MLIRContext *ctx = deviceOp.getContext();
  mlir::Attribute maybeNpuInstructions = deviceOp->getAttr("npu_instructions");
  if (!maybeNpuInstructions) {
    return emitError(UnknownLoc::get(ctx),
                     "Expected npu_instructions attribute on aie.device");
  }
  auto npuInstructions =
      dyn_cast<DenseUI32ResourceElementsAttr>(maybeNpuInstructions);
  if (!npuInstructions) {
    return emitError(
        UnknownLoc::get(ctx),
        "Failed to cast npu_instructions to DenseUI32ResourceElementsAttr");
  }
  std::optional<ArrayRef<uint32_t>> maybeArrayRef =
      npuInstructions.tryGetAsArrayRef();
  if (!maybeArrayRef.has_value()) {
    return emitError(
        UnknownLoc::get(ctx),
        "Failed getting values for npu_instructions in tryGetAsArrayRef");
  }
  return maybeArrayRef.value();
}

LogicalResult aie2xclbin(
    MLIRContext *ctx, AIE::DeviceOp deviceOp, const std::string &outputNPU,
    const std::string &outputXCLBin, bool printIRBeforeAll,
    bool printIRAfterAll, bool printIRModuleScope, bool timing,
    const std::string &tempDir, bool useChess, bool verbose,
    const std::optional<std::string> &vitisDir, const std::string &targetArch,
    const std::string &npuVersion, const std::string &peanoDir,
    const std::string &xclBinKernelID, const std::string &xclBinKernelName,
    const std::string &xclBinInstanceName, const std::string &amdAIEInstallDir,
    const std::optional<std::string> &InputXCLBin,
    const std::optional<std::string> &ukernel) {
  PassManager pm(ctx, AIE::DeviceOp::getOperationName());
  applyConfigToPassManager(pm, printIRBeforeAll, printIRAfterAll,
                           printIRModuleScope, timing);
  if (failed(pm.run(deviceOp))) {
    llvm::errs() << ": NPU Instruction pipeline failed";
    return failure();
  }

  FailureOr<ArrayRef<uint32_t>> maybeNpuInstructions =
      getNpuInstructions(deviceOp);
  if (failed(maybeNpuInstructions)) {
    assert(false && "Failed to get NPU instructions");
    return failure();
  }
  ArrayRef<uint32_t> npuInstructions = maybeNpuInstructions.value();

  std::string errorMessage;
  auto output = openOutputFile(outputNPU, &errorMessage);
  if (!output) {
    llvm::errs() << "Failed to open npu_instructions.txt for writing because: "
                 << errorMessage << "\n";
    return failure();
  }
  for (uint32_t w : npuInstructions) output->os() << llvm::format("%08X\n", w);
  output->keep();

  Path tempDirPath{tempDir};
  tempDirPath.make_preferred();
  Path peanoDirPath{peanoDir};
  peanoDirPath.make_preferred();
  std::optional<Path> vitisDirPath{vitisDir};
  if (vitisDirPath) vitisDirPath->make_preferred();

  Path unifiedObj = tempDirPath / "input.o";
  if (failed(generateUnifiedObject(
          ctx, deviceOp, unifiedObj.string(), printIRBeforeAll, printIRAfterAll,
<<<<<<< HEAD
          printIRModuleScope, timing, useChess, verbose, tempDirPath,
          vitisDirPath, targetArch, peanoDirPath))) {
    llvm::errs() << "Failed to generate unified object\n";
    return failure();
  }

  if (failed(generateCoreElfFiles(deviceOp, unifiedObj.string(), tempDirPath,
                                  useChess, vitisDirPath, targetArch, verbose,
                                  peanoDir, ukernel))) {
    llvm::errs() << "Failed to generate core ELF file(s)\n";
    return failure();
  }
=======
          printIRModuleScope, timing, useChess, verbose, tempDir, vitisDir,
          targetArch, peanoDir, npuVersion)))
    return deviceOp.emitOpError("Failed to generate unified object");

  if (failed(generateCoreElfFiles(deviceOp, unifiedObj.string(), tempDir,
                                  useChess, vitisDir, targetArch, verbose,
                                  peanoDir, npuVersion, ukernel)))
    return deviceOp.emitOpError("Failed to generate core ELF file(s)");
>>>>>>> 9ab9ea06

  if (failed(generateCDO(ctx, deviceOp, printIRBeforeAll, printIRAfterAll,
                         printIRModuleScope, timing, tempDirPath))) {
    llvm::errs() << "Failed to generate CDO\n";
    return failure();
  }

  if (failed(generateXCLBin(outputXCLBin, tempDirPath, xclBinKernelID,
                            xclBinKernelName, xclBinInstanceName,
                            amdAIEInstallDir, verbose, InputXCLBin))) {
    llvm::errs() << "Failed to generate XCLBin\n";
    return failure();
  }

  return success();
}<|MERGE_RESOLUTION|>--- conflicted
+++ resolved
@@ -414,18 +414,8 @@
   args.emplace_back(inputFile);
   args.emplace_back("-o");
   args.emplace_back(outputFile);
-<<<<<<< HEAD
-  std::vector<std::string> env = makeChessEnv(vitisDir);
+  std::vector<std::string> env = makeChessEnv(vitisDir, npuVersion);
   return runTool(xChessCCExe, args, verbose, env);
-=======
-  std::vector<std::string> env = makeChessEnv(vitisDir, npuVersion);
-  if (!runTool(xChessCCExe, args, verbose, env)) {
-    llvm::errs() << "Failed to assemble " << inputFile << " with chess";
-    return failure();
-  }
-
-  return success();
->>>>>>> 9ab9ea06
 }
 
 std::vector<std::string> makePeanoOptArgs() {
@@ -620,35 +610,9 @@
       chessArgs.emplace_back(bcfPath.string());
       chessArgs.emplace_back("-o");
       chessArgs.emplace_back(elfFile.string());
-<<<<<<< HEAD
-      std::vector<std::string> env = makeChessEnv(*vitisDir);
+      std::vector<std::string> env = makeChessEnv(*vitisDir, npuVersion);
       return runTool(xChessCCExe, chessArgs, verbose, env);
     }
-=======
-      std::vector<std::string> env = makeChessEnv(*vitisDir, npuVersion);
-      if (!runTool(xChessCCExe, chessArgs, verbose, env)) {
-        llvm::errs() << "Failed to link with xbridge";
-        return failure();
-      }
-    } else {
-      Path ldscriptPath = tempDir / (elfFileName + ".ld");
-      {
-        auto ldscriptOutput =
-            openOutputFile(ldscriptPath.string(), &errorMessage);
-        if (!ldscriptOutput) {
-          llvm::errs() << "Failed to open ldscript file because: "
-                       << errorMessage;
-          return failure();
-        }
-        if (failed(mlir::iree_compiler::AMDAIE::AIETranslateToLdScript(
-                deviceOp, ldscriptOutput->os(), col, row))) {
-          llvm::errs() << "failed to generate ld script for core (" << col
-                       << "," << row << ")";
-          return failure();
-        }
-        ldscriptOutput->keep();
-      }
->>>>>>> 9ab9ea06
 
     Path ldscriptPath = tempDir / (elfFileName + ".ld");
     {
@@ -694,11 +658,7 @@
 static LogicalResult generateCDO(MLIRContext *context, AIE::DeviceOp deviceOp,
                                  bool printIRBeforeAll, bool printIRAfterAll,
                                  bool printIRModuleScope, bool timing,
-<<<<<<< HEAD
-                                 Path &tempDir) {
-=======
                                  const Path &tempDir) {
->>>>>>> 9ab9ea06
   auto copy = cast<ModuleOp>(deviceOp.getParentOp()->clone());
   deviceOp = *copy.getOps<AIE::DeviceOp>().begin();
   std::string errorMessage;
@@ -1075,15 +1035,9 @@
 static LogicalResult generateUnifiedObject(
     MLIRContext *context, AIE::DeviceOp deviceOp, const std::string &outputFile,
     bool printIRBeforeAll, bool printIRAfterAll, bool printIRModuleScope,
-<<<<<<< HEAD
     bool timing, bool useChess, bool verbose, Path &tempDir,
-    std::optional<Path> vitisDir, const std::string &targetArch,
-    Path &peanoDir) {
-=======
-    bool timing, bool useChess, bool verbose, Path tempDir,
-    std::optional<Path> vitisDir, const std::string &targetArch, Path peanoDir,
+    std::optional<Path> vitisDir, const std::string &targetArch, Path &peanoDir,
     const std::string &npuVersion) {
->>>>>>> 9ab9ea06
   assert(deviceOp->getParentOp() && isa<ModuleOp>(deviceOp->getParentOp()) &&
          "DeviceOp must be in a module parent");
 
@@ -1254,29 +1208,18 @@
   Path unifiedObj = tempDirPath / "input.o";
   if (failed(generateUnifiedObject(
           ctx, deviceOp, unifiedObj.string(), printIRBeforeAll, printIRAfterAll,
-<<<<<<< HEAD
           printIRModuleScope, timing, useChess, verbose, tempDirPath,
-          vitisDirPath, targetArch, peanoDirPath))) {
+          vitisDirPath, targetArch, peanoDirPath, npuVersion))) {
     llvm::errs() << "Failed to generate unified object\n";
     return failure();
   }
 
   if (failed(generateCoreElfFiles(deviceOp, unifiedObj.string(), tempDirPath,
                                   useChess, vitisDirPath, targetArch, verbose,
-                                  peanoDir, ukernel))) {
+                                  peanoDir, npuVersion, ukernel))) {
     llvm::errs() << "Failed to generate core ELF file(s)\n";
     return failure();
   }
-=======
-          printIRModuleScope, timing, useChess, verbose, tempDir, vitisDir,
-          targetArch, peanoDir, npuVersion)))
-    return deviceOp.emitOpError("Failed to generate unified object");
-
-  if (failed(generateCoreElfFiles(deviceOp, unifiedObj.string(), tempDir,
-                                  useChess, vitisDir, targetArch, verbose,
-                                  peanoDir, npuVersion, ukernel)))
-    return deviceOp.emitOpError("Failed to generate core ELF file(s)");
->>>>>>> 9ab9ea06
 
   if (failed(generateCDO(ctx, deviceOp, printIRBeforeAll, printIRAfterAll,
                          printIRModuleScope, timing, tempDirPath))) {
