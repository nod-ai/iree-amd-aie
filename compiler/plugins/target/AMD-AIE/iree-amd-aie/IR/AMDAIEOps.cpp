// Copyright 2024 The IREE Authors
//
// Licensed under the Apache License v2.0 with LLVM Exceptions.
// See https://llvm.org/LICENSE.txt for license information.
// SPDX-License-Identifier: Apache-2.0 WITH LLVM-exception

#include "iree-amd-aie/IR/AMDAIEOps.h"

#include <numeric>

#include "iree-amd-aie/IR/AMDAIEDialect.h"
#include "mlir/Dialect/Arith/IR/Arith.h"
#include "mlir/Dialect/Func/IR/FuncOps.h"
#include "mlir/Dialect/Utils/StaticValueUtils.h"
#include "mlir/IR/OpDefinition.h"

namespace mlir::iree_compiler::AMDAIE {

void AMDAIEDialect::initializeAMDAIEOps() {
  addOperations<
#define GET_OP_LIST
#include "iree-amd-aie/IR/AMDAIEOps.cpp.inc"
      >();
}

//===----------------------------------------------------------------------===//
// custom<AsyncTokenType>(type($async_token))
//===----------------------------------------------------------------------===//

/// Parses an optional list of async operands.
static ParseResult parseAsyncTokenType(OpAsmParser &parser, Type &resultType) {
  if (succeeded(parser.parseOptionalKeyword("async_source"))) {
    resultType = parser.getBuilder().getType<AMDAIE::AsyncSourceTokenType>();
  } else if (succeeded(parser.parseOptionalKeyword("async_target"))) {
    resultType = parser.getBuilder().getType<AMDAIE::AsyncTargetTokenType>();
  } else if (succeeded(parser.parseOptionalKeyword("async"))) {
    resultType = parser.getBuilder().getType<AMDAIE::AsyncTokenType>();
  }
  return success();
}

/// Prints optional async tokens with its leading keyword.
static void printAsyncTokenType(OpAsmPrinter &p, Operation *op,
                                Type asyncTokenType) {
  if (asyncTokenType) {
    if (isa<AMDAIE::AsyncSourceTokenType>(asyncTokenType)) {
      p << "async_source";
    } else if (isa<AMDAIE::AsyncTargetTokenType>(asyncTokenType)) {
      p << "async_target";
    } else if (isa<AMDAIE::AsyncTokenType>(asyncTokenType)) {
      p << "async";
    } else {
      assert(false && "unsupported async token type");
    }
  }
}

//===----------------------------------------------------------------------===//
// AMDAIE_BdIdOp
//===----------------------------------------------------------------------===//

void BdIdOp::getAsmResultNames(function_ref<void(Value, StringRef)> setNameFn) {
  setNameFn(getResult(), "bd_id");
}

//===----------------------------------------------------------------------===//
// AMDAIE_BufferOp
//===----------------------------------------------------------------------===//

void BufferOp::getAsmResultNames(
    function_ref<void(Value, StringRef)> setNameFn) {
  setNameFn(getResult(), "buffer");
}

//===----------------------------------------------------------------------===//
// AMDAIE_ChannelOp
//===----------------------------------------------------------------------===//

void ChannelOp::getAsmResultNames(
    function_ref<void(Value, StringRef)> setNameFn) {
  setNameFn(getResult(), "channel");
}

TileOp ChannelOp::getTileOp() {
  auto res = dyn_cast_if_present<TileOp>(getTile().getDefiningOp());
  assert(res && "`amdaie.channel` expects an `amdaie.tile` as tile operand");
  return res;
}

//===----------------------------------------------------------------------===//
// AMDAIE_ControlCodeOp
//===----------------------------------------------------------------------===//

LogicalResult ControlCodeOp::verify() {
  // Verify that this ControlCodeOp contains a EndOp terminator if one
  // exists.
  if (failed(OpTrait::SingleBlockImplicitTerminator<EndOp>::Impl<
             ControlCodeOp>::verifyRegionTrait(*this))) {
    return failure();
  }
  return success();
}

//===----------------------------------------------------------------------===//
// AMDAIE_CoreOp
//===----------------------------------------------------------------------===//

void CoreOp::build(OpBuilder &b, OperationState &result, AMDAIE::TileOp tileOp,
                   ValueRange inputDmas, ValueRange outputDmas) {
  build(b, result, b.getIndexType(), tileOp, inputDmas, outputDmas, nullptr);
}

/// Hardcoded row_offset == 2 -> AIE core rows start from 2
/// TODO(jornt): avoid hardcoding here. Add a device model/identifier to loop up
/// core offset. This will be handled in a follow-up.
void CoreOp::build(OpBuilder &b, OperationState &result, Value coreCol,
                   Value coreRow, ValueRange inputDmas, ValueRange outputDmas) {
  auto rowOffset = b.create<arith::ConstantIndexOp>(b.getUnknownLoc(), 2);
  auto row =
      b.createOrFold<arith::AddIOp>(b.getUnknownLoc(), rowOffset, coreRow);
  auto tileOp = b.create<AMDAIE::TileOp>(b.getUnknownLoc(), coreCol, row);
  build(b, result, tileOp, inputDmas, outputDmas, nullptr);
}

void CoreOp::build(OpBuilder &b, OperationState &result, Value coreCol,
                   Value coreRow) {
  build(b, result, coreCol, coreRow, {}, {});
}

LogicalResult CoreOp::verify() {
  // Verify that this CoreOp contains a EndOp terminator if one
  // exists.
  if (failed(OpTrait::SingleBlockImplicitTerminator<EndOp>::Impl<
             CoreOp>::verifyRegionTrait(*this))) {
    return failure();
  }
  return success();
}

TileOp CoreOp::getTileOp() {
  auto res = dyn_cast_if_present<TileOp>(getTile().getDefiningOp());
  assert(res && "`amdaie.core` expects an `amdaie.tile` as tile operand");
  return res;
}

//===----------------------------------------------------------------------===//
// AMDAIE_DmaCpyNdBaseOp
//===----------------------------------------------------------------------===//

namespace {
// Simplified from upstream MLIR's foldDynamicIndexList:
LogicalResult foldMixed(SmallVectorImpl<OpFoldResult> &ofrs) {
  bool valuesChanged = false;
  for (OpFoldResult &ofr : ofrs) {
    if (ofr.is<Attribute>()) continue;
    Attribute attr;
    if (matchPattern(ofr.get<Value>(), m_Constant(&attr))) {
      ofr = attr;
      valuesChanged = true;
    }
  }
  return success(valuesChanged);
}

template <typename OpType, typename ReplacementBuilder>
// Based on upstream MLIR's
// OpWithOffsetSizesAndStridesConstantArgumentFolder
class DoublyStridedFolder final : public OpRewritePattern<OpType> {
 public:
  using OpRewritePattern<OpType>::OpRewritePattern;

  LogicalResult matchAndRewrite(OpType op,
                                PatternRewriter &rewriter) const override {
    SmallVector<OpFoldResult> tgtMixedOffsets(op.getTargetMixedOffsets());
    SmallVector<OpFoldResult> tgtMixedSizes(op.getTargetMixedSizes());
    SmallVector<OpFoldResult> tgtMixedStrides(op.getTargetMixedStrides());
    SmallVector<OpFoldResult> srcMixedOffsets(op.getSourceMixedOffsets());
    SmallVector<OpFoldResult> srcMixedSizes(op.getSourceMixedSizes());
    SmallVector<OpFoldResult> srcMixedStrides(op.getSourceMixedStrides());

    // No constant operands were folded, just return;
    if (failed(foldMixed(tgtMixedOffsets)) &&
        failed(foldMixed(tgtMixedSizes)) &&
        failed(foldMixed(tgtMixedStrides)) &&
        failed(foldMixed(srcMixedOffsets)) &&
        failed(foldMixed(srcMixedSizes)) && failed(foldMixed(srcMixedStrides)))
      return failure();

    ReplacementBuilder::replace(op, rewriter, tgtMixedOffsets, tgtMixedSizes,
                                tgtMixedStrides, srcMixedOffsets, srcMixedSizes,
                                srcMixedStrides);

    return success();
  }
};

template <typename T>
struct DmaCpyNdBaseOpReplacementBuilder {
  static void replace(T dmaOp, PatternRewriter &rewriter,
                      ArrayRef<OpFoldResult> tgtMixedOffsets,
                      ArrayRef<OpFoldResult> tgtMixedSizes,
                      ArrayRef<OpFoldResult> tgtMixedStrides,
                      ArrayRef<OpFoldResult> srcMixedOffsets,
                      ArrayRef<OpFoldResult> srcMixedSizes,
                      ArrayRef<OpFoldResult> srcMixedStrides) {
    rewriter.replaceOpWithNewOp<T>(dmaOp, dmaOp.getTarget(), tgtMixedOffsets,
                                   tgtMixedSizes, tgtMixedStrides,
                                   dmaOp.getSource(), srcMixedOffsets,
                                   srcMixedSizes, srcMixedStrides);
  }
};
}  // namespace

// Build a DmaCpyNdOp with mixed static and dynamic entries.
void DmaCpyNdOp::build(OpBuilder &b, OperationState &result, Value target,
                       ArrayRef<OpFoldResult> targetOffsets,
                       ArrayRef<OpFoldResult> targetSizes,
                       ArrayRef<OpFoldResult> targetStrides, Value source,
                       ArrayRef<OpFoldResult> sourceOffsets,
                       ArrayRef<OpFoldResult> sourceSizes,
                       ArrayRef<OpFoldResult> sourceStrides) {
  SmallVector<int64_t> staticTargetOffsets, staticTargetSizes,
      staticTargetStrides;
  SmallVector<int64_t> staticSourceOffsets, staticSourceSizes,
      staticSourceStrides;
  SmallVector<Value> dynamicTargetOffsets, dynamicTargetSizes,
      dynamicTargetStrides;
  SmallVector<Value> dynamicSourceOffsets, dynamicSourceSizes,
      dynamicSourceStrides;
  dispatchIndexOpFoldResults(targetOffsets, dynamicTargetOffsets,
                             staticTargetOffsets);
  dispatchIndexOpFoldResults(targetSizes, dynamicTargetSizes,
                             staticTargetSizes);
  dispatchIndexOpFoldResults(targetStrides, dynamicTargetStrides,
                             staticTargetStrides);
  dispatchIndexOpFoldResults(sourceOffsets, dynamicSourceOffsets,
                             staticSourceOffsets);
  dispatchIndexOpFoldResults(sourceSizes, dynamicSourceSizes,
                             staticSourceSizes);
  dispatchIndexOpFoldResults(sourceStrides, dynamicSourceStrides,
                             staticSourceStrides);
  build(b, result, b.getIndexType(), target, dynamicTargetOffsets,
        dynamicTargetSizes, dynamicTargetStrides, staticTargetOffsets,
        staticTargetSizes, staticTargetStrides, source, dynamicSourceOffsets,
        dynamicSourceSizes, dynamicSourceStrides, staticSourceOffsets,
        staticSourceSizes, staticSourceStrides);
}

// Build a DmaCpyNdOp with static entries.
void DmaCpyNdOp::build(OpBuilder &b, OperationState &result, Value target,
                       ArrayRef<int64_t> targetOffsets,
                       ArrayRef<int64_t> targetSizes,
                       ArrayRef<int64_t> targetStrides, Value source,
                       ArrayRef<int64_t> sourceOffsets,
                       ArrayRef<int64_t> sourceSizes,
                       ArrayRef<int64_t> sourceStrides) {
  SmallVector<OpFoldResult> targetOffsetValues = llvm::to_vector<4>(
      llvm::map_range(targetOffsets, [&](int64_t v) -> OpFoldResult {
        return b.getI64IntegerAttr(v);
      }));
  SmallVector<OpFoldResult> targetSizeValues = llvm::to_vector<4>(
      llvm::map_range(targetSizes, [&](int64_t v) -> OpFoldResult {
        return b.getI64IntegerAttr(v);
      }));
  SmallVector<OpFoldResult> targetStrideValues = llvm::to_vector<4>(
      llvm::map_range(targetStrides, [&](int64_t v) -> OpFoldResult {
        return b.getI64IntegerAttr(v);
      }));
  SmallVector<OpFoldResult> sourceOffsetValues = llvm::to_vector<4>(
      llvm::map_range(sourceOffsets, [&](int64_t v) -> OpFoldResult {
        return b.getI64IntegerAttr(v);
      }));
  SmallVector<OpFoldResult> sourceSizeValues = llvm::to_vector<4>(
      llvm::map_range(sourceSizes, [&](int64_t v) -> OpFoldResult {
        return b.getI64IntegerAttr(v);
      }));
  SmallVector<OpFoldResult> sourceStrideValues = llvm::to_vector<4>(
      llvm::map_range(sourceStrides, [&](int64_t v) -> OpFoldResult {
        return b.getI64IntegerAttr(v);
      }));
  build(b, result, target, targetOffsetValues, targetSizeValues,
        targetStrideValues, source, sourceOffsetValues, sourceSizeValues,
        sourceStrideValues);
}

// Build a DmaCpyNdOp with dynamic entries.
void DmaCpyNdOp::build(OpBuilder &b, OperationState &result, Value target,
                       ValueRange targetOffsets, ValueRange targetSizes,
                       ValueRange targetStrides, Value source,
                       ValueRange sourceOffsets, ValueRange sourceSizes,
                       ValueRange sourceStrides) {
  SmallVector<OpFoldResult> targetOffsetValues =
      llvm::to_vector<4>(llvm::map_range(
          targetOffsets, [](Value v) -> OpFoldResult { return v; }));
  SmallVector<OpFoldResult> targetSizeValues = llvm::to_vector<4>(
      llvm::map_range(targetSizes, [](Value v) -> OpFoldResult { return v; }));
  SmallVector<OpFoldResult> targetStrideValues =
      llvm::to_vector<4>(llvm::map_range(
          targetStrides, [](Value v) -> OpFoldResult { return v; }));
  SmallVector<OpFoldResult> sourceOffsetValues =
      llvm::to_vector<4>(llvm::map_range(
          sourceOffsets, [](Value v) -> OpFoldResult { return v; }));
  SmallVector<OpFoldResult> sourceSizeValues = llvm::to_vector<4>(
      llvm::map_range(sourceSizes, [](Value v) -> OpFoldResult { return v; }));
  SmallVector<OpFoldResult> sourceStrideValues =
      llvm::to_vector<4>(llvm::map_range(
          sourceStrides, [](Value v) -> OpFoldResult { return v; }));
  build(b, result, target, targetOffsetValues, targetSizeValues,
        targetStrideValues, source, sourceOffsetValues, sourceSizeValues,
        sourceStrideValues);
}

DoublyStridedOpInterface DmaCpyNdOp::createDoublyStridedOp(
    RewriterBase &rewriter, SmallVector<OpFoldResult> &newTargetOffsets,
    SmallVector<OpFoldResult> &newTargetSizes,
    SmallVector<OpFoldResult> &newTargetStrides,
    SmallVector<OpFoldResult> &newSourceOffsets,
    SmallVector<OpFoldResult> &newSourceSizes,
    SmallVector<OpFoldResult> &newSourceStrides) {
  Location loc = (*this)->getLoc();
  auto newOp = rewriter.create<AMDAIE::DmaCpyNdOp>(
      loc, getTarget(), newTargetOffsets, newTargetSizes, newTargetStrides,
      getSource(), newSourceOffsets, newSourceSizes, newSourceStrides);
  return cast<DoublyStridedOpInterface>(newOp.getOperation());
}

LogicalObjectFifoFromMemrefOp DmaCpyNdOp::getSourceObjectFifo() {
  return dyn_cast_if_present<LogicalObjectFifoFromMemrefOp>(
      getSource().getDefiningOp());
};

LogicalObjectFifoFromMemrefOp DmaCpyNdOp::getTargetObjectFifo() {
  return dyn_cast_if_present<LogicalObjectFifoFromMemrefOp>(
      getTarget().getDefiningOp());
};

void DmaCpyNdOp::getCanonicalizationPatterns(RewritePatternSet &results,
                                             MLIRContext *context) {
  results.add<DoublyStridedFolder<
      DmaCpyNdOp, DmaCpyNdBaseOpReplacementBuilder<DmaCpyNdOp>>>(context);
}

// Build a CircularDmaCpyNdOp with mixed static and dynamic entries.
void CircularDmaCpyNdOp::build(
    OpBuilder &b, OperationState &result, Value target,
    ArrayRef<OpFoldResult> targetOffsets, ArrayRef<OpFoldResult> targetSizes,
    ArrayRef<OpFoldResult> targetStrides, Value source,
    ArrayRef<OpFoldResult> sourceOffsets, ArrayRef<OpFoldResult> sourceSizes,
    ArrayRef<OpFoldResult> sourceStrides) {
  SmallVector<int64_t> staticTargetOffsets, staticTargetSizes,
      staticTargetStrides;
  SmallVector<int64_t> staticSourceOffsets, staticSourceSizes,
      staticSourceStrides;
  SmallVector<Value> dynamicTargetOffsets, dynamicTargetSizes,
      dynamicTargetStrides;
  SmallVector<Value> dynamicSourceOffsets, dynamicSourceSizes,
      dynamicSourceStrides;
  dispatchIndexOpFoldResults(targetOffsets, dynamicTargetOffsets,
                             staticTargetOffsets);
  dispatchIndexOpFoldResults(targetSizes, dynamicTargetSizes,
                             staticTargetSizes);
  dispatchIndexOpFoldResults(targetStrides, dynamicTargetStrides,
                             staticTargetStrides);
  dispatchIndexOpFoldResults(sourceOffsets, dynamicSourceOffsets,
                             staticSourceOffsets);
  dispatchIndexOpFoldResults(sourceSizes, dynamicSourceSizes,
                             staticSourceSizes);
  dispatchIndexOpFoldResults(sourceStrides, dynamicSourceStrides,
                             staticSourceStrides);
  build(b, result, b.getIndexType(), target, dynamicTargetOffsets,
        dynamicTargetSizes, dynamicTargetStrides, staticTargetOffsets,
        staticTargetSizes, staticTargetStrides, source, dynamicSourceOffsets,
        dynamicSourceSizes, dynamicSourceStrides, staticSourceOffsets,
        staticSourceSizes, staticSourceStrides);
}

// Build a CircularDmaCpyNdOp with static entries.
void CircularDmaCpyNdOp::build(OpBuilder &b, OperationState &result,
                               Value target, ArrayRef<int64_t> targetOffsets,
                               ArrayRef<int64_t> targetSizes,
                               ArrayRef<int64_t> targetStrides, Value source,
                               ArrayRef<int64_t> sourceOffsets,
                               ArrayRef<int64_t> sourceSizes,
                               ArrayRef<int64_t> sourceStrides) {
  SmallVector<OpFoldResult> targetOffsetValues = llvm::to_vector<4>(
      llvm::map_range(targetOffsets, [&](int64_t v) -> OpFoldResult {
        return b.getI64IntegerAttr(v);
      }));
  SmallVector<OpFoldResult> targetSizeValues = llvm::to_vector<4>(
      llvm::map_range(targetSizes, [&](int64_t v) -> OpFoldResult {
        return b.getI64IntegerAttr(v);
      }));
  SmallVector<OpFoldResult> targetStrideValues = llvm::to_vector<4>(
      llvm::map_range(targetStrides, [&](int64_t v) -> OpFoldResult {
        return b.getI64IntegerAttr(v);
      }));
  SmallVector<OpFoldResult> sourceOffsetValues = llvm::to_vector<4>(
      llvm::map_range(sourceOffsets, [&](int64_t v) -> OpFoldResult {
        return b.getI64IntegerAttr(v);
      }));
  SmallVector<OpFoldResult> sourceSizeValues = llvm::to_vector<4>(
      llvm::map_range(sourceSizes, [&](int64_t v) -> OpFoldResult {
        return b.getI64IntegerAttr(v);
      }));
  SmallVector<OpFoldResult> sourceStrideValues = llvm::to_vector<4>(
      llvm::map_range(sourceStrides, [&](int64_t v) -> OpFoldResult {
        return b.getI64IntegerAttr(v);
      }));
  build(b, result, target, targetOffsetValues, targetSizeValues,
        targetStrideValues, source, sourceOffsetValues, sourceSizeValues,
        sourceStrideValues);
}

// Build a CircularDmaCpyNdOp with dynamic entries.
void CircularDmaCpyNdOp::build(OpBuilder &b, OperationState &result,
                               Value target, ValueRange targetOffsets,
                               ValueRange targetSizes, ValueRange targetStrides,
                               Value source, ValueRange sourceOffsets,
                               ValueRange sourceSizes,
                               ValueRange sourceStrides) {
  SmallVector<OpFoldResult> targetOffsetValues =
      llvm::to_vector<4>(llvm::map_range(
          targetOffsets, [](Value v) -> OpFoldResult { return v; }));
  SmallVector<OpFoldResult> targetSizeValues = llvm::to_vector<4>(
      llvm::map_range(targetSizes, [](Value v) -> OpFoldResult { return v; }));
  SmallVector<OpFoldResult> targetStrideValues =
      llvm::to_vector<4>(llvm::map_range(
          targetStrides, [](Value v) -> OpFoldResult { return v; }));
  SmallVector<OpFoldResult> sourceOffsetValues =
      llvm::to_vector<4>(llvm::map_range(
          sourceOffsets, [](Value v) -> OpFoldResult { return v; }));
  SmallVector<OpFoldResult> sourceSizeValues = llvm::to_vector<4>(
      llvm::map_range(sourceSizes, [](Value v) -> OpFoldResult { return v; }));
  SmallVector<OpFoldResult> sourceStrideValues =
      llvm::to_vector<4>(llvm::map_range(
          sourceStrides, [](Value v) -> OpFoldResult { return v; }));
  build(b, result, target, targetOffsetValues, targetSizeValues,
        targetStrideValues, source, sourceOffsetValues, sourceSizeValues,
        sourceStrideValues);
}

DoublyStridedOpInterface CircularDmaCpyNdOp::createDoublyStridedOp(
    RewriterBase &rewriter, SmallVector<OpFoldResult> &newTargetOffsets,
    SmallVector<OpFoldResult> &newTargetSizes,
    SmallVector<OpFoldResult> &newTargetStrides,
    SmallVector<OpFoldResult> &newSourceOffsets,
    SmallVector<OpFoldResult> &newSourceSizes,
    SmallVector<OpFoldResult> &newSourceStrides) {
  Location loc = (*this)->getLoc();
  auto newOp = rewriter.create<AMDAIE::CircularDmaCpyNdOp>(
      loc, getTarget(), newTargetOffsets, newTargetSizes, newTargetStrides,
      getSource(), newSourceOffsets, newSourceSizes, newSourceStrides);
  return cast<DoublyStridedOpInterface>(newOp.getOperation());
}

LogicalObjectFifoFromMemrefOp CircularDmaCpyNdOp::getSourceObjectFifo() {
  return dyn_cast_if_present<LogicalObjectFifoFromMemrefOp>(
      getSource().getDefiningOp());
};

LogicalObjectFifoFromMemrefOp CircularDmaCpyNdOp::getTargetObjectFifo() {
  return dyn_cast_if_present<LogicalObjectFifoFromMemrefOp>(
      getTarget().getDefiningOp());
};

void CircularDmaCpyNdOp::getCanonicalizationPatterns(RewritePatternSet &results,
                                                     MLIRContext *context) {
  results.add<DoublyStridedFolder<
      CircularDmaCpyNdOp,
      DmaCpyNdBaseOpReplacementBuilder<CircularDmaCpyNdOp>>>(context);
}

//===----------------------------------------------------------------------===//
// AMDAIE_ConnectionOp
//===----------------------------------------------------------------------===//

void ConnectionOp::build(mlir::OpBuilder &b, mlir::OperationState &result,
                         Value target, Value source) {
  build(b, result, target, {}, source, {}, nullptr, nullptr);
}

void ConnectionOp::build(mlir::OpBuilder &b, mlir::OperationState &result,
                         Value target, ValueRange targetChannels, Value source,
                         ValueRange sourceChannels) {
  build(b, result, target, targetChannels, source, sourceChannels, nullptr,
        nullptr);
}

FailureOr<AMDAIE::NpuCircularDmaCpyNdOp>
ConnectionOp::getNpuCircularDmaCpyNdUser() {
  SmallVector<AMDAIE::NpuCircularDmaCpyNdOp, 1> npuDmaUsers;
  for (Operation *userOp : getOperation()->getUsers()) {
    if (auto userNpuDmaOp = dyn_cast<AMDAIE::NpuCircularDmaCpyNdOp>(userOp))
      npuDmaUsers.push_back(userNpuDmaOp);
  }
  if (npuDmaUsers.size() != 1) {
    return emitOpError() << "only a single `amdaie.npu.circular_dma_cpy_nd` "
                            "user supported currently, but got: "
                         << npuDmaUsers.size();
  }
  return npuDmaUsers[0];
}

std::optional<FlowOp> ConnectionOp::getFlowOp() {
  return dyn_cast_if_present<AMDAIE::FlowOp>(getFlow().getDefiningOp());
}

//===----------------------------------------------------------------------===//
// AMDAIE_FlowOp
//===----------------------------------------------------------------------===//

LogicalResult FlowOp::verify() {
  if (getSources().size() > 1 && getTargets().size() > 1) {
    return emitOpError()
           << "multiple source and multiple targets is unsupported";
  }
  return success();
}

//===----------------------------------------------------------------------===//
// AMDAIE_LockOp
//===----------------------------------------------------------------------===//

void LockOp::getAsmResultNames(function_ref<void(Value, StringRef)> setNameFn) {
  setNameFn(getResult(), "lock");
}

//===----------------------------------------------------------------------===//
// AMDAIE_LogicalObjectFifoAccessOp
//===----------------------------------------------------------------------===//

void LogicalObjectFifoAccessOp::build(OpBuilder &b,
                                      mlir::OperationState &result, Value input,
                                      MemoryAccess accessType) {
  auto type = llvm::cast<LogicalObjectFifoType>(input.getType());
  build(b, result, type.getElementType(), input, accessType);
}

LogicalObjectFifoFromMemrefOp
LogicalObjectFifoAccessOp::getLogicalObjectFifo() {
  return dyn_cast_if_present<LogicalObjectFifoFromMemrefOp>(
      getInput().getDefiningOp());
};

//===----------------------------------------------------------------------===//
// AMDAIE_LogicalObjectFifoAcquire
//===----------------------------------------------------------------------===//

void LogicalObjectFifoAcquire::build(OpBuilder &b, mlir::OperationState &result,
                                     mlir::TypeRange resultTypes, Value dma,
                                     LogicalObjectFifoPort port) {
  build(b, result, resultTypes, dma, port, b.getI32IntegerAttr(1));
}

//===----------------------------------------------------------------------===//
// AMDAIE_LogicalObjectFifoFromBuffersOp
//===----------------------------------------------------------------------===//

SmallVector<AMDAIE::BufferOp> LogicalObjectFifoFromBuffersOp::getBuffersOnTile(
    TileOp tileOp) {
  SmallVector<AMDAIE::BufferOp> buffers;
  for (Value res : getBuffers()) {
    if (auto bufferOp =
            dyn_cast_if_present<AMDAIE::BufferOp>(res.getDefiningOp());
        bufferOp.getTile() == tileOp.getResult()) {
      buffers.push_back(bufferOp);
    }
  }
  return buffers;
}

SmallVector<AMDAIE::LockOp>
LogicalObjectFifoFromBuffersOp::getConsumerLocksOnTile(AMDAIE::TileOp tileOp) {
  SmallVector<AMDAIE::LockOp> locks;
  for (Value lockRes : getConsumerLocks()) {
    if (auto lockOp =
            dyn_cast_if_present<AMDAIE::LockOp>(lockRes.getDefiningOp());
        lockOp.getTile() == tileOp.getResult()) {
      locks.push_back(lockOp);
    }
  }
  return locks;
}

SmallVector<AMDAIE::LockOp>
LogicalObjectFifoFromBuffersOp::getProducerLocksOnTile(AMDAIE::TileOp tileOp) {
  SmallVector<AMDAIE::LockOp> locks;
  for (Value lockRes : getProducerLocks()) {
    if (auto lockOp =
            dyn_cast_if_present<AMDAIE::LockOp>(lockRes.getDefiningOp());
        lockOp.getTile() == tileOp.getResult()) {
      locks.push_back(lockOp);
    }
  }
  return locks;
}

SmallVector<Value> LogicalObjectFifoFromBuffersOp::getTiles() {
  llvm::SmallVector<mlir::Value> tiles;
  for (Value result : getBuffers()) {
    Value tile = cast<AMDAIE::BufferOp>(result.getDefiningOp()).getTile();
    tiles.push_back(tile);
  }
  return tiles;
}

LogicalResult LogicalObjectFifoFromBuffersOp::verify() {
  if (llvm::any_of(getBuffers(), [](Value result) {
        return !isa_and_present<AMDAIE::BufferOp>(result.getDefiningOp());
      })) {
    return failure();
  }
  return success();
}

FailureOr<LogicalObjFifoOpInterface>
LogicalObjectFifoFromBuffersOp::replaceWithNewTiles(
    ::mlir::RewriterBase &rewriter, ::mlir::ValueRange tiles) {
  // NOTE(jornt): This can potentially be implemented by updating the buffer's
  // tiles.
  return (*this).emitOpError() << "doesn't support tile replacement";
}

//===----------------------------------------------------------------------===//
// AMDAIE_LogicalObjectFifoFromMemrefOp
//===----------------------------------------------------------------------===//

void LogicalObjectFifoFromMemrefOp::getAsmResultNames(
    function_ref<void(Value, StringRef)> setNameFn) {
  // 'lof' for 'logical object fifo'
  constexpr const char *const name = "lof";

  auto tiles = getTiles();

  if (tiles.empty()) {
    setNameFn(getResult(), name);
    return;
  }

  // Denotes one or more tiles with multiple possible row/column values.
  constexpr int64_t multiple{-2};
  constexpr int64_t unset{-1};
  int64_t col{unset};
  int64_t row{unset};

  for (Value index : tiles) {
    TileOp tile = dyn_cast<TileOp>(index.getDefiningOp());
    if (!tile) {
      col = multiple;
      row = multiple;
    } else {
      std::optional<int64_t> maybeCol = getConstantIntValue(tile.getCol());
      if (!maybeCol) col = multiple;
      if (col >= 0 && maybeCol.value() != col) col = multiple;
      if (col == unset) col = maybeCol.value();

      std::optional<int64_t> maybeRow = getConstantIntValue(tile.getRow());
      if (!maybeRow) row = multiple;
      if (row >= 0 && maybeRow.value() != row) row = multiple;
      if (row == unset) row = maybeRow.value();
    }
  }

  std::ostringstream namestream;
  namestream << name << '_';

  if (col >= 0) {
    namestream << col;
  } else {
    namestream << 'c';
  }
  if (row >= 0) {
    namestream << '_' << row;
  } else {
    namestream << '_' << 'r';
  }
  setNameFn(getResult(), namestream.str());
}

/// Build with an array of static tile locations.
void LogicalObjectFifoFromMemrefOp::build(
    OpBuilder &b, mlir::OperationState &result, Value memref,
    ArrayRef<std::pair<int64_t, int64_t>> tileLocations) {
  SmallVector<Value> tiles;
  tiles.reserve(tileLocations.size());
  for (auto [column, row] : tileLocations) {
    auto getCol = b.create<arith::ConstantIndexOp>(b.getUnknownLoc(), column);
    auto getRow = b.create<arith::ConstantIndexOp>(b.getUnknownLoc(), row);
    auto tileOp = b.create<AMDAIE::TileOp>(b.getUnknownLoc(), getCol, getRow);
    tiles.push_back(tileOp.getResult());
  }
  // For deterministic order.
  llvm::sort(tiles.begin(), tiles.end(),
             TileOp::tileValueColumnAndRowComparator);
  auto type = LogicalObjectFifoType::get(cast<MemRefType>(memref.getType()));
  build(b, result, type, memref, tiles);
}

LogicalResult LogicalObjectFifoFromMemrefOp::canonicalize(
    LogicalObjectFifoFromMemrefOp logicalObjectFifo,
    PatternRewriter &rewriter) {
  // We only canonicalize the tiles for now, so return if empty
  if (logicalObjectFifo.getTiles().empty()) {
    return success();
  }

  SmallVector<Value> tiles = logicalObjectFifo.getTiles();
  if (llvm::is_sorted(tiles, TileOp::tileValueColumnAndRowComparator)) {
    // Still erase duplicates.
    tiles.erase(std::unique(tiles.begin(), tiles.end()), tiles.end());
    return success();
  }

  // If tiles are not sorted, sort them, erase duplicates and replace the
  // logical objectfifo.
  llvm::sort(tiles.begin(), tiles.end(),
             TileOp::tileValueColumnAndRowComparator);
  tiles.erase(std::unique(tiles.begin(), tiles.end()), tiles.end());

  rewriter.replaceOpWithNewOp<AMDAIE::LogicalObjectFifoFromMemrefOp>(
      logicalObjectFifo,
      llvm::cast<LogicalObjectFifoType>(
          logicalObjectFifo.getOutput().getType()),
      logicalObjectFifo.getMemref(), tiles);
  return success();
}

FailureOr<LogicalObjFifoOpInterface>
LogicalObjectFifoFromMemrefOp::replaceWithNewTiles(
    ::mlir::RewriterBase &rewriter, ::mlir::ValueRange tiles) {
  OpBuilder::InsertionGuard g(rewriter);
  rewriter.setInsertionPoint(getOperation());
  auto newOp =
      rewriter.replaceOpWithNewOp<AMDAIE::LogicalObjectFifoFromMemrefOp>(
          *this, getType(), getMemref(), tiles);
  return cast<LogicalObjFifoOpInterface>(newOp.getOperation());
}

LogicalResult LogicalObjectFifoFromMemrefOp::verify() {
  // Check whether the tile arguments are all of type AMDAIE::TileOp
  if (llvm::all_of(getTiles(), [](Value result) {
        return isa_and_present<TileOp>(result.getDefiningOp());
      })) {
    return success();
  }
  return failure();
}

//===----------------------------------------------------------------------===//
// AMDAIE_LogicalObjectFifoPlaceholderOp
//===----------------------------------------------------------------------===//

FailureOr<LogicalObjFifoOpInterface>
LogicalObjectFifoPlaceholderOp::replaceWithNewTiles(
    ::mlir::RewriterBase &rewriter, ::mlir::ValueRange tiles) {
  OpBuilder::InsertionGuard g(rewriter);
  rewriter.setInsertionPoint(getOperation());
  auto newOp =
      rewriter.replaceOpWithNewOp<AMDAIE::LogicalObjectFifoPlaceholderOp>(
          *this, getType(), tiles);
  return cast<LogicalObjFifoOpInterface>(newOp.getOperation());
}

//===----------------------------------------------------------------------===//
// AMDAIE_LogicalObjectFifoRelease
//===----------------------------------------------------------------------===//

void LogicalObjectFifoRelease::build(OpBuilder &b, mlir::OperationState &result,
                                     Value dma, LogicalObjectFifoPort port) {
  build(b, result, dma, port, b.getI32IntegerAttr(1));
}

//===----------------------------------------------------------------------===//
// AMDAIE_NpuDmaCpyNdOp
//===----------------------------------------------------------------------===//

// Build a NpuDmaCpyNdOp with mixed static and dynamic entries and target and
// source BD IDs.
void NpuDmaCpyNdOp::build(
    OpBuilder &b, OperationState &result, TypeRange resultTypes,
    Value connection, Value target, ArrayRef<OpFoldResult> targetOffsets,
    ArrayRef<OpFoldResult> targetSizes, ArrayRef<OpFoldResult> targetStrides,
    Value targetBdId, Value source, ArrayRef<OpFoldResult> sourceOffsets,
    ArrayRef<OpFoldResult> sourceSizes, ArrayRef<OpFoldResult> sourceStrides,
    Value sourceBdId) {
  SmallVector<int64_t> staticTargetOffsets, staticTargetSizes,
      staticTargetStrides;
  SmallVector<int64_t> staticSourceOffsets, staticSourceSizes,
      staticSourceStrides;
  SmallVector<Value> dynamicTargetOffsets, dynamicTargetSizes,
      dynamicTargetStrides;
  SmallVector<Value> dynamicSourceOffsets, dynamicSourceSizes,
      dynamicSourceStrides;
  dispatchIndexOpFoldResults(targetOffsets, dynamicTargetOffsets,
                             staticTargetOffsets);
  dispatchIndexOpFoldResults(targetSizes, dynamicTargetSizes,
                             staticTargetSizes);
  dispatchIndexOpFoldResults(targetStrides, dynamicTargetStrides,
                             staticTargetStrides);
  dispatchIndexOpFoldResults(sourceOffsets, dynamicSourceOffsets,
                             staticSourceOffsets);
  dispatchIndexOpFoldResults(sourceSizes, dynamicSourceSizes,
                             staticSourceSizes);
  dispatchIndexOpFoldResults(sourceStrides, dynamicSourceStrides,
                             staticSourceStrides);
  build(b, result, resultTypes, connection, target, dynamicTargetOffsets,
        dynamicTargetSizes, dynamicTargetStrides, staticTargetOffsets,
        staticTargetSizes, staticTargetStrides, targetBdId, source,
        dynamicSourceOffsets, dynamicSourceSizes, dynamicSourceStrides,
        staticSourceOffsets, staticSourceSizes, staticSourceStrides,
        sourceBdId);
}

// Build a NpuDmaCpyNdOp with static entries.
void NpuDmaCpyNdOp::build(
    OpBuilder &b, OperationState &result, TypeRange resultTypes,
    Value connection, Value target, ArrayRef<int64_t> targetOffsets,
    ArrayRef<int64_t> targetSizes, ArrayRef<int64_t> targetStrides,
    mlir::Value targetBdId, Value source, ArrayRef<int64_t> sourceOffsets,
    ArrayRef<int64_t> sourceSizes, ArrayRef<int64_t> sourceStrides,
    mlir::Value sourceBdId) {
  SmallVector<OpFoldResult> targetOffsetValues = llvm::to_vector<4>(
      llvm::map_range(targetOffsets, [&](int64_t v) -> OpFoldResult {
        return b.getI64IntegerAttr(v);
      }));
  SmallVector<OpFoldResult> targetSizeValues = llvm::to_vector<4>(
      llvm::map_range(targetSizes, [&](int64_t v) -> OpFoldResult {
        return b.getI64IntegerAttr(v);
      }));
  SmallVector<OpFoldResult> targetStrideValues = llvm::to_vector<4>(
      llvm::map_range(targetStrides, [&](int64_t v) -> OpFoldResult {
        return b.getI64IntegerAttr(v);
      }));
  SmallVector<OpFoldResult> sourceOffsetValues = llvm::to_vector<4>(
      llvm::map_range(sourceOffsets, [&](int64_t v) -> OpFoldResult {
        return b.getI64IntegerAttr(v);
      }));
  SmallVector<OpFoldResult> sourceSizeValues = llvm::to_vector<4>(
      llvm::map_range(sourceSizes, [&](int64_t v) -> OpFoldResult {
        return b.getI64IntegerAttr(v);
      }));
  SmallVector<OpFoldResult> sourceStrideValues = llvm::to_vector<4>(
      llvm::map_range(sourceStrides, [&](int64_t v) -> OpFoldResult {
        return b.getI64IntegerAttr(v);
      }));
  build(b, result, resultTypes, connection, target, targetOffsetValues,
        targetSizeValues, targetStrideValues, targetBdId, source,
        sourceOffsetValues, sourceSizeValues, sourceStrideValues, sourceBdId);
}

// Build a NpuDmaCpyNdOp with dynamic entries.
void NpuDmaCpyNdOp::build(OpBuilder &b, OperationState &result,
                          TypeRange resultTypes, Value connection, Value target,
                          ValueRange targetOffsets, ValueRange targetSizes,
                          ValueRange targetStrides, mlir::Value targetBdId,
                          Value source, ValueRange sourceOffsets,
                          ValueRange sourceSizes, ValueRange sourceStrides,
                          mlir::Value sourceBdId) {
  SmallVector<OpFoldResult> targetOffsetValues =
      llvm::to_vector<4>(llvm::map_range(
          targetOffsets, [](Value v) -> OpFoldResult { return v; }));
  SmallVector<OpFoldResult> targetSizeValues = llvm::to_vector<4>(
      llvm::map_range(targetSizes, [](Value v) -> OpFoldResult { return v; }));
  SmallVector<OpFoldResult> targetStrideValues =
      llvm::to_vector<4>(llvm::map_range(
          targetStrides, [](Value v) -> OpFoldResult { return v; }));
  SmallVector<OpFoldResult> sourceOffsetValues =
      llvm::to_vector<4>(llvm::map_range(
          sourceOffsets, [](Value v) -> OpFoldResult { return v; }));
  SmallVector<OpFoldResult> sourceSizeValues = llvm::to_vector<4>(
      llvm::map_range(sourceSizes, [](Value v) -> OpFoldResult { return v; }));
  SmallVector<OpFoldResult> sourceStrideValues =
      llvm::to_vector<4>(llvm::map_range(
          sourceStrides, [](Value v) -> OpFoldResult { return v; }));
  build(b, result, resultTypes, connection, target, targetOffsetValues,
        targetSizeValues, targetStrideValues, targetBdId, source,
        sourceOffsetValues, sourceSizeValues, sourceStrideValues, sourceBdId);
}

void NpuDmaCpyNdOp::print(OpAsmPrinter &p) {
  Operation *op = getOperation();
  for (OpResult res : getAsyncTokens()) {
    if (isa<AMDAIE::AsyncTargetTokenType>(res.getType())) {
      p << " async_target";
    } else if (isa<AMDAIE::AsyncSourceTokenType>(res.getType())) {
      p << " async_source";
    }
  }
  p << " " << getConnection() << "(";
  if (getTarget()) p << getTarget();
  printDynamicIndexList(p, op, getTargetOffsets(), getTargetStaticOffsets());
  p << " ";
  printDynamicIndexList(p, op, getTargetSizes(), getTargetStaticSizes());
  p << " ";
  printDynamicIndexList(p, op, getTargetStrides(), getTargetStaticStrides());
  if (getTargetBdId()) p << " bd_id = " << getTargetBdId();
  p << ", ";
  if (getSource()) p << getSource();
  printDynamicIndexList(p, op, getSourceOffsets(), getSourceStaticOffsets());
  p << " ";
  printDynamicIndexList(p, op, getSourceSizes(), getSourceStaticSizes());
  p << " ";
  printDynamicIndexList(p, op, getSourceStrides(), getSourceStaticStrides());
  if (getSourceBdId()) p << " bd_id = " << getSourceBdId();
  p << ")";
  SmallVector<StringRef, 7> elidedAttrs;
  elidedAttrs.push_back("operandSegmentSizes");
  elidedAttrs.push_back("target_static_offsets");
  elidedAttrs.push_back("target_static_sizes");
  elidedAttrs.push_back("target_static_strides");
  elidedAttrs.push_back("source_static_offsets");
  elidedAttrs.push_back("source_static_sizes");
  elidedAttrs.push_back("source_static_strides");
  p.printOptionalAttrDictWithKeyword(op->getAttrs(), elidedAttrs);
  if (getTarget() || getSource()) p << " :";
  if (getTarget()) p << " target_type = " << getTarget().getType();
  if (getSource()) p << " source_type = " << getSource().getType();
}

ParseResult NpuDmaCpyNdOp::parse(OpAsmParser &parser, OperationState &result) {
  OpBuilder b(parser.getContext());
  auto indexType = b.getIndexType();

  SMLoc targetOperandsLoc, sourceOperandsLoc;
  OpAsmParser::UnresolvedOperand dma;
  SmallVector<OpAsmParser::UnresolvedOperand, 1> targetOperands, sourceOperands,
      targetBdIdOperands, sourceBdIdOperands;
  DenseI64ArrayAttr targetStaticOffsets, targetStaticSizes, targetStaticStrides;
  SmallVector<OpAsmParser::UnresolvedOperand, 4> targetDynamicOffsets,
      targetDynamicSizes, targetDynamicStrides;
  DenseI64ArrayAttr sourceStaticOffsets, sourceStaticSizes, sourceStaticStrides;
  SmallVector<OpAsmParser::UnresolvedOperand, 4> sourceDynamicOffsets,
      sourceDynamicSizes, sourceDynamicStrides;
  SmallVector<Type, 1> targetTypes;
  SmallVector<Type, 1> sourceTypes;
  SmallVector<Type, 1> asyncTokenTypes;

  if (succeeded(parser.parseOptionalKeyword("async_target"))) {
    asyncTokenTypes.push_back(
        parser.getBuilder().getType<AMDAIE::AsyncTargetTokenType>());
  }
  if (succeeded(parser.parseOptionalKeyword("async_source"))) {
    asyncTokenTypes.push_back(
        parser.getBuilder().getType<AMDAIE::AsyncSourceTokenType>());
  }

  if (failed(parser.parseOperand(dma)) || failed(parser.parseLParen()))
    return failure();

  OpAsmParser::UnresolvedOperand target;
  if (parser.parseOptionalOperand(target).has_value()) {
    targetOperands.push_back(target);
  }
  if (failed(parseDynamicIndexList(parser, targetDynamicOffsets,
                                   targetStaticOffsets))) {
    return failure();
  }
  result.getOrAddProperties<NpuDmaCpyNdOp::Properties>().target_static_offsets =
      targetStaticOffsets;
  if (failed(parseDynamicIndexList(parser, targetDynamicSizes,
                                   targetStaticSizes))) {
    return failure();
  }
  result.getOrAddProperties<NpuDmaCpyNdOp::Properties>().target_static_sizes =
      targetStaticSizes;
  if (failed(parseDynamicIndexList(parser, targetDynamicStrides,
                                   targetStaticStrides))) {
    return failure();
  }
  result.getOrAddProperties<NpuDmaCpyNdOp::Properties>().target_static_strides =
      targetStaticStrides;

  if (succeeded(parser.parseOptionalKeyword("bd_id"))) {
    if (failed(parser.parseEqual())) return failure();
    OpAsmParser::UnresolvedOperand bdId;
    if (failed(parser.parseOperand(bdId))) return failure();
    targetBdIdOperands.push_back(bdId);
  }

  if (failed(parser.parseComma())) return failure();

  OpAsmParser::UnresolvedOperand source;
  if (parser.parseOptionalOperand(source).has_value()) {
    sourceOperands.push_back(source);
  }
  if (failed(parseDynamicIndexList(parser, sourceDynamicOffsets,
                                   sourceStaticOffsets))) {
    return failure();
  }
  result.getOrAddProperties<NpuDmaCpyNdOp::Properties>().source_static_offsets =
      sourceStaticOffsets;
  if (failed(parseDynamicIndexList(parser, sourceDynamicSizes,
                                   sourceStaticSizes))) {
    return failure();
  }
  result.getOrAddProperties<NpuDmaCpyNdOp::Properties>().source_static_sizes =
      sourceStaticSizes;
  if (failed(parseDynamicIndexList(parser, sourceDynamicStrides,
                                   sourceStaticStrides))) {
    return failure();
  }
  result.getOrAddProperties<NpuDmaCpyNdOp::Properties>().source_static_strides =
      sourceStaticStrides;

  if (succeeded(parser.parseOptionalKeyword("bd_id"))) {
    if (failed(parser.parseEqual())) return failure();
    OpAsmParser::UnresolvedOperand bdId;
    if (failed(parser.parseOperand(bdId))) return failure();
    sourceBdIdOperands.push_back(bdId);
  }

  if (failed(parser.parseRParen())) return failure();
  {
    auto loc = parser.getCurrentLocation();
    if (parser.parseOptionalAttrDict(result.attributes)) return failure();
    if (failed(verifyInherentAttrs(result.name, result.attributes, [&]() {
          return parser.emitError(loc)
                 << "'" << result.name.getStringRef() << "' op ";
        }))) {
      return failure();
    }
  }

  if (succeeded(parser.parseOptionalColon())) {
    if (succeeded(parser.parseOptionalKeyword("target_type"))) {
      if (parser.parseEqual()) return failure();
      Type targetType;
      if (failed(parser.parseType(targetType))) return failure();
      targetTypes.push_back(targetType);
    }
    if (succeeded(parser.parseOptionalKeyword("source_type"))) {
      if (parser.parseEqual()) return failure();
      Type sourceType;
      if (failed(parser.parseType(sourceType))) return failure();
      sourceTypes.push_back(sourceType);
    }
  }

  result.addTypes(asyncTokenTypes);

  llvm::copy(
      ArrayRef<int32_t>({1, static_cast<int32_t>(targetOperands.size()),
                         static_cast<int32_t>(targetDynamicOffsets.size()),
                         static_cast<int32_t>(targetDynamicSizes.size()),
                         static_cast<int32_t>(targetDynamicStrides.size()),
                         static_cast<int32_t>(targetBdIdOperands.size()),
                         static_cast<int32_t>(sourceOperands.size()),
                         static_cast<int32_t>(sourceDynamicOffsets.size()),
                         static_cast<int32_t>(sourceDynamicSizes.size()),
                         static_cast<int32_t>(sourceDynamicStrides.size()),
                         static_cast<int32_t>(sourceBdIdOperands.size())}),
      result.getOrAddProperties<NpuDmaCpyNdOp::Properties>()
          .operandSegmentSizes.begin());

  if (failed(parser.resolveOperand(dma, indexType, result.operands)))
    return failure();
  if (failed(parser.resolveOperands(targetOperands, targetTypes,
                                    targetOperandsLoc, result.operands))) {
    return failure();
  }
  if (failed(parser.resolveOperands(targetDynamicOffsets, indexType,
                                    result.operands))) {
    return failure();
  }
  if (failed(parser.resolveOperands(targetDynamicSizes, indexType,
                                    result.operands))) {
    return failure();
  }
  if (failed(parser.resolveOperands(targetDynamicStrides, indexType,
                                    result.operands))) {
    return failure();
  }
  if (failed(parser.resolveOperands(targetBdIdOperands, indexType,
                                    result.operands))) {
    return failure();
  }
  if (failed(parser.resolveOperands(sourceOperands, sourceTypes,
                                    sourceOperandsLoc, result.operands))) {
    return failure();
  }
  if (failed(parser.resolveOperands(sourceDynamicOffsets, indexType,
                                    result.operands))) {
    return failure();
  }
  if (failed(parser.resolveOperands(sourceDynamicSizes, indexType,
                                    result.operands))) {
    return failure();
  }
  if (failed(parser.resolveOperands(sourceDynamicStrides, indexType,
                                    result.operands))) {
    return failure();
  }
  if (failed(parser.resolveOperands(sourceBdIdOperands, indexType,
                                    result.operands))) {
    return failure();
  }
  return success();
}

DoublyStridedOpInterface NpuDmaCpyNdOp::createDoublyStridedOp(
    ::mlir::RewriterBase &rewriter,
    ::llvm::SmallVector<OpFoldResult> &newTargetOffsets,
    ::llvm::SmallVector<OpFoldResult> &newTargetSizes,
    ::llvm::SmallVector<OpFoldResult> &newTargetStrides,
    ::llvm::SmallVector<OpFoldResult> &newSourceOffsets,
    ::llvm::SmallVector<OpFoldResult> &newSourceSizes,
    ::llvm::SmallVector<OpFoldResult> &newSourceStrides) {
  Location loc = (*this)->getLoc();
  auto newOp = rewriter.create<AMDAIE::NpuDmaCpyNdOp>(
      loc, getResultTypes(), getConnection(), getTarget(), newTargetOffsets,
      newTargetSizes, newTargetStrides, getTargetBdId(), getSource(),
      newSourceOffsets, newSourceSizes, newSourceStrides, getSourceBdId());
  return cast<DoublyStridedOpInterface>(newOp.getOperation());
}

bool NpuDmaCpyNdOp::hasDmaWaitOpUser() {
  return llvm::any_of((*this)->getUsers(),
                      [](auto userOp) { return isa<NpuDmaWaitOp>(userOp); });
}

FailureOr<AMDAIE::ChannelOp> NpuDmaCpyNdOp::getSourceChannelOp() {
  AMDAIE::ConnectionOp connectionOp = getConnectionOp();
  if (!connectionOp)
    return emitOpError() << "should operate on an `amdaie.connection` op";
  if (connectionOp.getSourceChannels().size() != 1)
    return emitOpError() << "expected a single source channel";
  auto sourceChannelOp = dyn_cast<AMDAIE::ChannelOp>(
      connectionOp.getSourceChannels()[0].getDefiningOp());
  return sourceChannelOp;
}

FailureOr<AMDAIE::ChannelOp> NpuDmaCpyNdOp::getTargetChannelOp() {
  AMDAIE::ConnectionOp connectionOp = getConnectionOp();
  if (!connectionOp)
    return emitOpError() << "should operate on an `amdaie.connection` op";
  if (connectionOp.getTargetChannels().size() != 1)
    return emitOpError() << "expected a single target channel";
  auto targetChannelOp = dyn_cast<AMDAIE::ChannelOp>(
      connectionOp.getTargetChannels()[0].getDefiningOp());
  return targetChannelOp;
}

namespace {
struct NpuDmaCpyNdOpReplacementBuilder {
  static void replace(NpuDmaCpyNdOp dmaOp, PatternRewriter &rewriter,
                      ArrayRef<OpFoldResult> tgtMixedOffsets,
                      ArrayRef<OpFoldResult> tgtMixedSizes,
                      ArrayRef<OpFoldResult> tgtMixedStrides,
                      ArrayRef<OpFoldResult> srcMixedOffsets,
                      ArrayRef<OpFoldResult> srcMixedSizes,
                      ArrayRef<OpFoldResult> srcMixedStrides) {
    rewriter.replaceOpWithNewOp<NpuDmaCpyNdOp>(
        dmaOp, dmaOp.getResultTypes(), dmaOp.getConnection(), dmaOp.getTarget(),
        tgtMixedOffsets, tgtMixedSizes, tgtMixedStrides, dmaOp.getTargetBdId(),
        dmaOp.getSource(), srcMixedOffsets, srcMixedSizes, srcMixedStrides,
        dmaOp.getSourceBdId());
  }
};
}  // namespace

void NpuDmaCpyNdOp::getCanonicalizationPatterns(RewritePatternSet &results,
                                                MLIRContext *context) {
  results
      .add<DoublyStridedFolder<NpuDmaCpyNdOp, NpuDmaCpyNdOpReplacementBuilder>>(
          context);
}

//===----------------------------------------------------------------------===//
// AMDAIE_NpuHalfDmaCpyNdOp
//===----------------------------------------------------------------------===//

// Build a NpuHalfDmaCpyNdOp with mixed static and dynamic entries.
void NpuHalfDmaCpyNdOp::build(OpBuilder &b, OperationState &result,
                              TypeRange resultTypes, Value connection,
                              Value input, ArrayRef<OpFoldResult> offsets,
                              ArrayRef<OpFoldResult> sizes,
                              ArrayRef<OpFoldResult> strides, Value bdId,
                              Value channel, Value nextBd, Value startBd) {
  SmallVector<int64_t> staticOffsets, staticSizes, staticStrides;
  SmallVector<Value> dynamicOffsets, dynamicSizes, dynamicStrides;
  dispatchIndexOpFoldResults(offsets, dynamicOffsets, staticOffsets);
  dispatchIndexOpFoldResults(sizes, dynamicSizes, staticSizes);
  dispatchIndexOpFoldResults(strides, dynamicStrides, staticStrides);
  build(b, result, resultTypes, connection, input, dynamicOffsets, dynamicSizes,
        dynamicStrides, staticOffsets, staticSizes, staticStrides, bdId,
        channel, nextBd, startBd);
}

// Build a NpuHalfDmaCpyNdOp with static entries.
void NpuHalfDmaCpyNdOp::build(OpBuilder &b, OperationState &result,
                              TypeRange resultTypes, Value connection,
                              Value input, ArrayRef<int64_t> offsets,
                              ArrayRef<int64_t> sizes,
                              ArrayRef<int64_t> strides, mlir::Value bdId,
                              Value channel, Value nextBd, Value startBd) {
  SmallVector<OpFoldResult> offsetValues = llvm::to_vector<4>(llvm::map_range(
      offsets,
      [&](int64_t v) -> OpFoldResult { return b.getI64IntegerAttr(v); }));
  SmallVector<OpFoldResult> sizeValues =
      llvm::to_vector<4>(llvm::map_range(sizes, [&](int64_t v) -> OpFoldResult {
        return b.getI64IntegerAttr(v);
      }));
  SmallVector<OpFoldResult> strideValues = llvm::to_vector<4>(llvm::map_range(
      strides,
      [&](int64_t v) -> OpFoldResult { return b.getI64IntegerAttr(v); }));
  build(b, result, resultTypes, connection, input, offsetValues, sizeValues,
        strideValues, bdId, channel, nextBd, startBd);
}

// Build a NpuHalfDmaCpyNdOp with dynamic entries.
void NpuHalfDmaCpyNdOp::build(OpBuilder &b, OperationState &result,
                              TypeRange resultTypes, Value connection,
                              Value input, ValueRange offsets, ValueRange sizes,
                              ValueRange strides, mlir::Value bdId,
                              Value channel, Value nextBd, Value startBd) {
  SmallVector<OpFoldResult> offsetValues = llvm::to_vector<4>(
      llvm::map_range(offsets, [](Value v) -> OpFoldResult { return v; }));
  SmallVector<OpFoldResult> sizeValues = llvm::to_vector<4>(
      llvm::map_range(sizes, [](Value v) -> OpFoldResult { return v; }));
  SmallVector<OpFoldResult> strideValues = llvm::to_vector<4>(
      llvm::map_range(strides, [](Value v) -> OpFoldResult { return v; }));
  build(b, result, resultTypes, connection, input, offsetValues, sizeValues,
        strideValues, bdId, channel, nextBd, startBd);
}

std::optional<int64_t> NpuHalfDmaCpyNdOp::getStaticBaseOffset() {
  int64_t baseOffset = 0;
  SmallVector<OpFoldResult> offsets = getMixedOffsets();
  SmallVector<OpFoldResult> strides = getMixedStrides();
  for (auto &&[offset, stride] : llvm::zip(offsets, strides)) {
    std::optional<int64_t> constantOffset = getConstantIntValue(offset);
    std::optional<int64_t> constantStride = getConstantIntValue(stride);
    // If offset is zero, we can just continue to the next one. This enables
    // the case where the stride is dynamic.
    if (constantOffset && constantOffset.value() == 0) continue;
    if (constantOffset && constantStride) {
      baseOffset += (constantOffset.value() * constantStride.value());
    } else {
      return std::nullopt;
    }
  }
  return baseOffset;
}

std::optional<int64_t> NpuHalfDmaCpyNdOp::getAccessStaticSize() {
  SmallVector<OpFoldResult> sizes = getMixedSizes();
  if (sizes.size() == 0) return 0;
  std::optional<SmallVector<int64_t>> staticSizes = getConstantIntValues(sizes);
  if (!staticSizes) return std::nullopt;
  return std::accumulate(staticSizes->begin(), staticSizes->end(), 1,
                         std::multiplies<>());
}

bool NpuHalfDmaCpyNdOp::hasDmaWaitOpUser() {
  return llvm::any_of((*this)->getUsers(),
                      [](auto userOp) { return isa<NpuDmaWaitOp>(userOp); });
}

//===----------------------------------------------------------------------===//
// AMDAIE_NpuCircularDmaCpyNdOp
//===----------------------------------------------------------------------===//

// Build a NpuCircularDmaCpyNdOp with mixed static and dynamic entries.
void NpuCircularDmaCpyNdOp::build(
    OpBuilder &b, OperationState &result, Value connection,
    ArrayRef<OpFoldResult> targetOffsets, ArrayRef<OpFoldResult> targetSizes,
    ArrayRef<OpFoldResult> targetStrides, ArrayRef<OpFoldResult> sourceOffsets,
    ArrayRef<OpFoldResult> sourceSizes, ArrayRef<OpFoldResult> sourceStrides) {
  SmallVector<int64_t> staticTargetOffsets, staticTargetSizes,
      staticTargetStrides;
  SmallVector<int64_t> staticSourceOffsets, staticSourceSizes,
      staticSourceStrides;
  SmallVector<Value> dynamicTargetOffsets, dynamicTargetSizes,
      dynamicTargetStrides;
  SmallVector<Value> dynamicSourceOffsets, dynamicSourceSizes,
      dynamicSourceStrides;
  dispatchIndexOpFoldResults(targetOffsets, dynamicTargetOffsets,
                             staticTargetOffsets);
  dispatchIndexOpFoldResults(targetSizes, dynamicTargetSizes,
                             staticTargetSizes);
  dispatchIndexOpFoldResults(targetStrides, dynamicTargetStrides,
                             staticTargetStrides);
  dispatchIndexOpFoldResults(sourceOffsets, dynamicSourceOffsets,
                             staticSourceOffsets);
  dispatchIndexOpFoldResults(sourceSizes, dynamicSourceSizes,
                             staticSourceSizes);
  dispatchIndexOpFoldResults(sourceStrides, dynamicSourceStrides,
                             staticSourceStrides);
  build(b, result, b.getIndexType(), connection, dynamicTargetOffsets,
        dynamicTargetSizes, dynamicTargetStrides, staticTargetOffsets,
        staticTargetSizes, staticTargetStrides, dynamicSourceOffsets,
        dynamicSourceSizes, dynamicSourceStrides, staticSourceOffsets,
        staticSourceSizes, staticSourceStrides);
}

// Build a NpuCircularDmaCpyNdOp with static entries.
void NpuCircularDmaCpyNdOp::build(
    OpBuilder &b, OperationState &result, Value connection,
    ArrayRef<int64_t> targetOffsets, ArrayRef<int64_t> targetSizes,
    ArrayRef<int64_t> targetStrides, ArrayRef<int64_t> sourceOffsets,
    ArrayRef<int64_t> sourceSizes, ArrayRef<int64_t> sourceStrides) {
  SmallVector<OpFoldResult> targetOffsetValues = llvm::to_vector<4>(
      llvm::map_range(targetOffsets, [&](int64_t v) -> OpFoldResult {
        return b.getI64IntegerAttr(v);
      }));
  SmallVector<OpFoldResult> targetSizeValues = llvm::to_vector<4>(
      llvm::map_range(targetSizes, [&](int64_t v) -> OpFoldResult {
        return b.getI64IntegerAttr(v);
      }));
  SmallVector<OpFoldResult> targetStrideValues = llvm::to_vector<4>(
      llvm::map_range(targetStrides, [&](int64_t v) -> OpFoldResult {
        return b.getI64IntegerAttr(v);
      }));
  SmallVector<OpFoldResult> sourceOffsetValues = llvm::to_vector<4>(
      llvm::map_range(sourceOffsets, [&](int64_t v) -> OpFoldResult {
        return b.getI64IntegerAttr(v);
      }));
  SmallVector<OpFoldResult> sourceSizeValues = llvm::to_vector<4>(
      llvm::map_range(sourceSizes, [&](int64_t v) -> OpFoldResult {
        return b.getI64IntegerAttr(v);
      }));
  SmallVector<OpFoldResult> sourceStrideValues = llvm::to_vector<4>(
      llvm::map_range(sourceStrides, [&](int64_t v) -> OpFoldResult {
        return b.getI64IntegerAttr(v);
      }));
  build(b, result, connection, targetOffsetValues, targetSizeValues,
        targetStrideValues, sourceOffsetValues, sourceSizeValues,
        sourceStrideValues);
}

// Build a NpuDmaCpyNdOp with dynamic entries.
void NpuCircularDmaCpyNdOp::build(OpBuilder &b, OperationState &result,
                                  Value connection, ValueRange targetOffsets,
                                  ValueRange targetSizes,
                                  ValueRange targetStrides,
                                  ValueRange sourceOffsets,
                                  ValueRange sourceSizes,
                                  ValueRange sourceStrides) {
  SmallVector<OpFoldResult> targetOffsetValues =
      llvm::to_vector<4>(llvm::map_range(
          targetOffsets, [](Value v) -> OpFoldResult { return v; }));
  SmallVector<OpFoldResult> targetSizeValues = llvm::to_vector<4>(
      llvm::map_range(targetSizes, [](Value v) -> OpFoldResult { return v; }));
  SmallVector<OpFoldResult> targetStrideValues =
      llvm::to_vector<4>(llvm::map_range(
          targetStrides, [](Value v) -> OpFoldResult { return v; }));
  SmallVector<OpFoldResult> sourceOffsetValues =
      llvm::to_vector<4>(llvm::map_range(
          sourceOffsets, [](Value v) -> OpFoldResult { return v; }));
  SmallVector<OpFoldResult> sourceSizeValues = llvm::to_vector<4>(
      llvm::map_range(sourceSizes, [](Value v) -> OpFoldResult { return v; }));
  SmallVector<OpFoldResult> sourceStrideValues =
      llvm::to_vector<4>(llvm::map_range(
          sourceStrides, [](Value v) -> OpFoldResult { return v; }));
  build(b, result, connection, targetOffsetValues, targetSizeValues,
        targetStrideValues, sourceOffsetValues, sourceSizeValues,
        sourceStrideValues);
}

DoublyStridedOpInterface NpuCircularDmaCpyNdOp::createDoublyStridedOp(
    ::mlir::RewriterBase &rewriter,
    ::llvm::SmallVector<OpFoldResult> &newTargetOffsets,
    ::llvm::SmallVector<OpFoldResult> &newTargetSizes,
    ::llvm::SmallVector<OpFoldResult> &newTargetStrides,
    ::llvm::SmallVector<OpFoldResult> &newSourceOffsets,
    ::llvm::SmallVector<OpFoldResult> &newSourceSizes,
    ::llvm::SmallVector<OpFoldResult> &newSourceStrides) {
  Location loc = (*this)->getLoc();
  auto newOp = rewriter.create<AMDAIE::NpuCircularDmaCpyNdOp>(
      loc, getConnection(),
      getValueOrCreateConstantIndexOp(rewriter, loc, newTargetOffsets),
      getValueOrCreateConstantIndexOp(rewriter, loc, newTargetSizes),
      getValueOrCreateConstantIndexOp(rewriter, loc, newTargetStrides),
      getValueOrCreateConstantIndexOp(rewriter, loc, newSourceOffsets),
      getValueOrCreateConstantIndexOp(rewriter, loc, newSourceSizes),
      getValueOrCreateConstantIndexOp(rewriter, loc, newSourceStrides));
  return cast<DoublyStridedOpInterface>(newOp.getOperation());
}

namespace {
struct NpuCircularDmaCpyNdOpReplacementBuilder {
  static void replace(NpuCircularDmaCpyNdOp dmaOp, PatternRewriter &rewriter,
                      ArrayRef<OpFoldResult> tgtMixedOffsets,
                      ArrayRef<OpFoldResult> tgtMixedSizes,
                      ArrayRef<OpFoldResult> tgtMixedStrides,
                      ArrayRef<OpFoldResult> srcMixedOffsets,
                      ArrayRef<OpFoldResult> srcMixedSizes,
                      ArrayRef<OpFoldResult> srcMixedStrides) {
    rewriter.replaceOpWithNewOp<NpuCircularDmaCpyNdOp>(
        dmaOp, dmaOp.getConnection(), tgtMixedOffsets, tgtMixedSizes,
        tgtMixedStrides, srcMixedOffsets, srcMixedSizes, srcMixedStrides);
  }
};
}  // namespace

void NpuCircularDmaCpyNdOp::getCanonicalizationPatterns(
    RewritePatternSet &results, MLIRContext *context) {
  results.add<DoublyStridedFolder<NpuCircularDmaCpyNdOp,
                                  NpuCircularDmaCpyNdOpReplacementBuilder>>(
      context);
}

//===----------------------------------------------------------------------===//
// AMDAIE_NpuDmaWaitOp
//===----------------------------------------------------------------------===//

SmallVector<AMDAIE::NpuDmaCpyNdOp> NpuDmaWaitOp::getDmaOps() {
  SmallVector<AMDAIE::NpuDmaCpyNdOp> dmaOps;
  for (Value token : getAsyncTokens()) {
    if (auto dmaOp =
            dyn_cast_if_present<AMDAIE::NpuDmaCpyNdOp>(token.getDefiningOp())) {
      dmaOps.push_back(dmaOp);
    }
  }
  return dmaOps;
}

//===----------------------------------------------------------------------===//
// AMDAIE_NpuControlPacketOp
//===----------------------------------------------------------------------===//

<<<<<<< HEAD
LogicalResult NpuControlPacketOp::verify() {
  std::optional<ArrayRef<int32_t>> data = getData();
=======
std::optional<ArrayRef<int32_t>>
NpuControlPacketOp::getDataFromArrayOrResource() {
  std::optional<mlir::Attribute> dataAttr = getData();
  if (dataAttr.has_value()) {
    if (auto denseArrayAttr = dyn_cast<DenseI32ArrayAttr>(dataAttr.value())) {
      return denseArrayAttr.asArrayRef();
    } else if (auto resourceAttr =
                   dyn_cast<DenseI32ResourceElementsAttr>(dataAttr.value())) {
      return resourceAttr.tryGetAsArrayRef();
    }
  }
  return std::nullopt;
}

LogicalResult NpuControlPacketOp::verify() {
  std::optional<ArrayRef<int32_t>> data = getDataFromArrayOrResource();
>>>>>>> 7c0b33e4
  if (data.has_value() && data.value().size() != getLength()) {
    return emitOpError()
           << "data length does not match the specified `length` attribute";
  }
  return success();
}

//===----------------------------------------------------------------------===//
// AMDAIE_TileOp
//===----------------------------------------------------------------------===//

// Example: if the column is an integer value (3) and the row is not, the SSA
// value might be `%tile_3_r`, where the `_r` denotes that the row is not known.
void TileOp::getAsmResultNames(function_ref<void(Value, StringRef)> setNameFn) {
  std::optional<int64_t> iCol = getConstantIntValue(getCol());
  std::optional<int64_t> iRow = getConstantIntValue(getRow());
  std::ostringstream name;
  name << "tile";

  auto add = [&](std::optional<int64_t> maybeValue, char unknown) {
    if (maybeValue.has_value()) {
      name << '_' << maybeValue.value();
    } else {
      name << '_' << unknown;
    }
  };
  if (iCol.has_value() || iRow.has_value()) {
    add(iCol, 'c');
    add(iRow, 'r');
  }
  setNameFn(getResult(), name.str());
}

bool TileOp::hasStaticLocation() {
  return getConstantIntValue(getCol()) && getConstantIntValue(getRow());
}

bool TileOp::tileColumnComparator(AMDAIE::TileOp &a, AMDAIE::TileOp &b) {
  int64_t colA = getConstantIntValue(a.getCol()).value();
  int64_t colB = getConstantIntValue(b.getCol()).value();
  return colA < colB;
}

bool TileOp::tileValueColumnAndRowComparator(Value a, Value b) {
  TileOp tileA = cast<AMDAIE::TileOp>(a.getDefiningOp());
  TileOp tileB = cast<AMDAIE::TileOp>(b.getDefiningOp());
  int64_t colA = getConstantIntValue(tileA.getCol()).value();
  int64_t rowA = getConstantIntValue(tileA.getRow()).value();
  int64_t colB = getConstantIntValue(tileB.getCol()).value();
  int64_t rowB = getConstantIntValue(tileB.getRow()).value();
  if (colA == colB) return rowA < rowB;
  return colA < colB;
};

//===----------------------------------------------------------------------===//
// AMDAIE_WorkgroupOp
//===----------------------------------------------------------------------===//

// Make sure the WorkgroupOp region is well-formed with a ControlCodeOp
// terminator
void WorkgroupOp::ensureTerminator(Region &region, OpBuilder &builder,
                                   Location loc) {
  OpTrait::SingleBlockImplicitTerminator<ControlCodeOp>::Impl<
      WorkgroupOp>::ensureTerminator(region, builder, loc);
  auto terminator =
      llvm::dyn_cast<ControlCodeOp>(region.front().getTerminator());
  if (terminator.getRegion().empty()) {
    Block *newBlock = builder.createBlock(&terminator.getRegion());
    builder.setInsertionPointToEnd(newBlock);
    builder.create<AMDAIE::EndOp>(builder.getUnknownLoc());
  }
}

// Builder that ensures the WorkgroupOp is well-formed with a block and a
// ControlCodeOp terminator
void WorkgroupOp::build(OpBuilder &builder, OperationState &result) {
  Region *bodyRegion = result.addRegion();
  OpBuilder::InsertionGuard guard(builder);
  builder.createBlock(bodyRegion);
  Block &bodyBlock = bodyRegion->front();
  builder.setInsertionPointToStart(&bodyBlock);
  WorkgroupOp::ensureTerminator(*bodyRegion, builder, result.location);
}

LogicalResult WorkgroupOp::verify() {
  // Verify that this WorkgroupOp contains a ControlCodeOp terminator if one
  // exists.
  if (failed(OpTrait::SingleBlockImplicitTerminator<ControlCodeOp>::Impl<
             WorkgroupOp>::verifyRegionTrait(*this))) {
    return failure();
  }
  return success();
}
}  // namespace mlir::iree_compiler::AMDAIE

//===----------------------------------------------------------------------===//
// TableGen definitions (intentionally last)
//===----------------------------------------------------------------------===//

#define GET_OP_CLASSES
#include "iree-amd-aie/IR/AMDAIEOps.cpp.inc"<|MERGE_RESOLUTION|>--- conflicted
+++ resolved
@@ -1419,10 +1419,6 @@
 // AMDAIE_NpuControlPacketOp
 //===----------------------------------------------------------------------===//
 
-<<<<<<< HEAD
-LogicalResult NpuControlPacketOp::verify() {
-  std::optional<ArrayRef<int32_t>> data = getData();
-=======
 std::optional<ArrayRef<int32_t>>
 NpuControlPacketOp::getDataFromArrayOrResource() {
   std::optional<mlir::Attribute> dataAttr = getData();
@@ -1439,7 +1435,6 @@
 
 LogicalResult NpuControlPacketOp::verify() {
   std::optional<ArrayRef<int32_t>> data = getDataFromArrayOrResource();
->>>>>>> 7c0b33e4
   if (data.has_value() && data.value().size() != getLength()) {
     return emitOpError()
            << "data length does not match the specified `length` attribute";
