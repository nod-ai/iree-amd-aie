--- conflicted
+++ resolved
@@ -465,14 +465,6 @@
 
 // CHECK-LABEL: func.func @npu_control_packet
 // CHECK:       amdaie.npu.control_packet {address = 1234 : ui32, data = array<i32: 1>, length = 1 : ui32, opcode = 0 : ui32, stream_id = 1 : ui32}
-<<<<<<< HEAD
-// CHECK:       amdaie.npu.control_packet {address = 5678 : ui32, data = array<i32: 22, 42, 62, 72>, length = 4 : ui32, opcode = 2 : ui32, stream_id = 7 : ui32}
-// CHECK:       amdaie.npu.control_packet {address = 43981 : ui32, length = 3 : ui32, opcode = 1 : ui32, stream_id = 4 : ui32}
-func.func @npu_control_packet() {
-  amdaie.npu.control_packet {address = 1234 : ui32, data = array<i32: 1>, length = 1 : ui32, opcode = 0 : ui32, stream_id = 1 : ui32}
-  amdaie.npu.control_packet {address = 5678 : ui32, data = array<i32: 22, 42, 62, 72>, length = 4 : ui32, opcode = 2 : ui32, stream_id = 7 : ui32}
-  amdaie.npu.control_packet {address = 0xABCD : ui32, length = 3 : ui32, opcode = 1 : ui32, stream_id = 4 : ui32}
-=======
 // CHECK:       amdaie.npu.control_packet {address = 5678 : ui32, data = array<i32: 22, 42, 62, 72>, length = 4 : ui32, opcode = 0 : ui32, stream_id = 7 : ui32}
 // CHECK:       amdaie.npu.control_packet {address = 43981 : ui32, length = 3 : ui32, opcode = 1 : ui32, stream_id = 4 : ui32}
 // CHECK:       amdaie.npu.control_packet {address = 0 : ui32, data = dense_resource<ctrlpkt_data> : tensor<16xi32>, length = 16 : ui32, opcode = 0 : ui32, stream_id = 5 : ui32}
@@ -481,7 +473,6 @@
   amdaie.npu.control_packet {address = 5678 : ui32, data = array<i32: 22, 42, 62, 72>, length = 4 : ui32, opcode = 0 : ui32, stream_id = 7 : ui32}
   amdaie.npu.control_packet {address = 0xABCD : ui32, length = 3 : ui32, opcode = 1 : ui32, stream_id = 4 : ui32}
   amdaie.npu.control_packet {address = 0 : ui32, data = dense_resource<ctrlpkt_data> : tensor<16xi32>, length = 16 : ui32, opcode = 0 : ui32, stream_id = 5 : ui32}
->>>>>>> 7c0b33e4
   return
 }
 
