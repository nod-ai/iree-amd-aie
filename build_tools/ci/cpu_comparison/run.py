#!/usr/bin/env python3

# Copyright 2024 The IREE Authors

from abc import ABC, abstractmethod
import argparse
import os
import platform
import re
import subprocess
import sys
import time
from pathlib import Path
from textwrap import dedent
import numpy as np
from convolution_template.convolution_generator import ConvolutionMlirGenerator
from matmul_template.matmul_generator import generate_matmul_test
from output_comparer import compare
from input_generator import (
    generate_inputs,
    verify_determinism,
    load_input,
    get_output_type,
    np_from_binfile,
)


def run_conv_test(config, aie_compilation_flags, filename, n_repeats):
    aie_vs_llvm_cpu(
        config,
        aie_compilation_flags,
        filename,
        tile_pipeline="conv-decompose",
        lower_to_aie_pipeline="objectFifo",
        n_repeats=n_repeats,
    )
    # Return True to indicate that the test ran.
    return True


class BaseTest(ABC):
    """
    Base class to be inherited by all tests. The derived instances will be
    created specifying the intended target device(s) they're to be run on; and
    will accordingly be `run` if the intended target device(s) contains
    the `target_device` found in `config`. The default set of targets to run on
    is the singleton set `["npu1_4col"]`.

    An instance of this class has a member `aie_compilation_flags`
    which are additional flags to be passed to the AIE backend compiler.

    Compilation flags can therefore be injected into tests in 2 ways:
    1) via the constructor of this base class
    2) via the `add_aie_compilation_flags` method
    """

    def __init__(self, run_on_target=["npu1_4col"], aie_compilation_flags=None):
        self.run_on_target = [] if run_on_target is None else run_on_target
        self.aie_compilation_flags = (
            [] if aie_compilation_flags is None else aie_compilation_flags
        )
        assert isinstance(self.aie_compilation_flags, list)
        assert all(isinstance(flag, str) for flag in self.aie_compilation_flags)

        # NB: derived classes should add labels to this list in their
        # constructor, never overwrite it.
        self.labels = ["All"]

    def add_aie_compilation_flags(self, flags):
        if flags:
            if isinstance(flags, str):
                flags = flags.split()
            assert isinstance(flags, list)
            assert all(isinstance(flag, str) for flag in flags)

            self.aie_compilation_flags += flags
            # unique-ify the list
            self.aie_compilation_flags = list(set(self.aie_compilation_flags))

    def run(self, config):
        if config.target_device in self.run_on_target:
            return self._execute(config)
        return False

    @abstractmethod
    def _execute(self, config):
        raise RuntimeError("Derived class must implement this method")


class ConvolutionFromTemplate(BaseTest):
    def __init__(self, params):
        super().__init__()
        self.generator = ConvolutionMlirGenerator(**params)
        params = self.generator.params
        conv_type = params["conv_type"]
        N = params["N"]
        IW = params["IW"]
        in_type = params["input_element_type"]
        out_type = params["output_element_type"]
        # TODO(newling) Use all parameters in name, to avoid name collision.
        self.name = f"{conv_type}_{N}_{IW}_{in_type}_{out_type}"
        self.labels += ["Convolution"]

    def _execute(self, config):
        # Generate MLIR file:
        output_dir = config.output_dir
        filename = output_dir / f"{self.name}.mlir"
        self.generator.write_to_file(filename)
        # Perform numerical comparison between AIE and CPU:
        return run_conv_test(config, self.aie_compilation_flags, filename, n_repeats=2)


class ConvolutionNHWCQ(BaseTest):
    def __init__(self):
        super().__init__()
        self.name = "convolution_nhwc_q"
        self.labels += ["Convolution", "ConvolutionNHWCQ"]

    def _execute(self, config):
        files_dir = config.file_dir / "test_files"
        filename = files_dir / "conv2d_nhwc_q.mlir"
        return run_conv_test(config, self.aie_compilation_flags, filename, n_repeats=1)


class MultipleDispatches(BaseTest):
    def __init__(self, name):
        super().__init__()
        self.name = name
        self.labels += ["Matmul", "MultipleDispatches"]

    def _execute(self, config):
        test_files_dir = config.file_dir / "test_files"
        self.filename = test_files_dir / f"{self.name}.mlir"
        # TODO(newling) did Maks ever document why this is here, if so add an
        # explainer.
        if config.xdna_datetime and config.xdna_datetime < 20240801:
            aie_vs_llvm_cpu(
                config,
                self.aie_compilation_flags,
                self.filename,
                function_name="three_$mm$",
            )
            return True
        else:
            # Return False to indicate that the test did not run.
            return False


class BaseMatmul(BaseTest):
    def __init__(
        self,
        run_on_target,
        aie_compilation_flags,
        M,
        N,
        K,
        input_type,
        acc_type,
        use_ukernel=False,
        lower_to_aie_pipeline="objectFifo",
        tile_pipeline="pack-peel",
        n_repeats=1,
    ):
        super().__init__(run_on_target, aie_compilation_flags)
        self.M = M
        self.N = N
        self.K = K
        self.input_type = input_type
        self.acc_type = acc_type
        self.tile_pipeline = tile_pipeline
        self.lower_to_aie_pipeline = lower_to_aie_pipeline
        self.use_ukernel = use_ukernel
        self.n_repeats = n_repeats
        self.labels.append("Matmul")
        if use_ukernel:
            self.labels.append("UKernel")

    def vs_cpu(self, config, filename):
        if self.use_ukernel and not config.vitis_dir:
            return False

        aie_vs_llvm_cpu(
            config=config,
            aie_compilation_flags=self.aie_compilation_flags,
            test_file=filename,
            use_ukernel=self.use_ukernel,
            tile_pipeline=self.tile_pipeline,
            lower_to_aie_pipeline=self.lower_to_aie_pipeline,
            n_repeats=self.n_repeats,
        )

        return True

    def generate(self, filename, template_name):
        generate_matmul_test(
            filename,
            template_name,
            self.M,
            self.N,
            self.K,
            self.input_type,
            self.acc_type,
        )


class MatmulFullBias(BaseMatmul):
    """
    A test of the form matmul(A,B) + C where A:MxK, B:KxN, C:MxN
    """

    def __init__(self, M, N, K, input_type, acc_type, run_on_target=["npu1_4col"]):
        super().__init__(
            run_on_target=run_on_target,
            aie_compilation_flags=None,
            M=M,
            N=N,
            K=K,
            input_type=input_type,
            acc_type=acc_type,
            lower_to_aie_pipeline="air",
        )
        self.name = f"matmul_full_bias_{M}_{N}_{K}_{input_type}_{acc_type}"
        self.labels.append("MatmulFullBias")

    def _execute(self, config):
        filename = config.output_dir / f"{self.name}.mlir"
        matmul_template_dir = config.file_dir / "matmul_template"
        template_name = matmul_template_dir / "matmul_bias_MxK_KxN_MxN.mlir"
        self.generate(filename, template_name)
        self.vs_cpu(config, filename)
        return True


class VanillaMatmul(BaseMatmul):
    """
    A test of the form matmul(A,B) where A:MxK, B:KxN
    """

    def __init__(
        self,
        M,
        N,
        K,
        input_type,
        acc_type,
        name_suffix="",
        use_ukernel=False,
        run_on_target=["npu1_4col"],
        additional_labels=None,
        aie_compilation_flags=None,
        n_repeats=1,
    ):
        super().__init__(
            run_on_target=run_on_target,
            aie_compilation_flags=aie_compilation_flags,
            M=M,
            N=N,
            K=K,
            input_type=input_type,
            acc_type=acc_type,
            tile_pipeline="pack-peel",
            use_ukernel=use_ukernel,
            n_repeats=n_repeats,
        )

        self.name = f"vanilla_matmul_{M}_{N}_{K}_{input_type}_{acc_type}"
        if name_suffix:
            self.name += f"_{name_suffix}"
        if use_ukernel:
            self.name += "_ukernel"
        self.labels.append("VanillaMatmul")
        if additional_labels:
            self.labels += additional_labels
        self.use_ukernel = use_ukernel

    def _execute(self, config):
        self.filename = config.output_dir / f"{self.name}.mlir"
        matmul_template_dir = config.file_dir / "matmul_template"
        template_name = matmul_template_dir / "matmul_MxK_KxN.mlir"
        self.generate(self.filename, template_name)
        self.vs_cpu(config, self.filename)

        return True


class MatmulThinBias(BaseMatmul):
    """
    A test of the form matmul(A,B) + C where A:MxK, B:KxN, C:N
    """

    def __init__(
        self,
        M,
        N,
        K,
        input_type,
        acc_type,
        use_ukernel=False,
        run_on_target=["npu1_4col"],
    ):
        super().__init__(
            run_on_target=run_on_target,
            aie_compilation_flags=None,
            M=M,
            N=N,
            K=K,
            input_type=input_type,
            acc_type=acc_type,
            lower_to_aie_pipeline="air",
            use_ukernel=use_ukernel,
        )

        self.name = f"matmul_thin_bias_{M}_{N}_{K}_{input_type}_{acc_type}"
        if use_ukernel:
            self.name += "_ukernel"
        self.labels.append("MatmulThinBias")

    def _execute(self, config):
        self.filename = config.output_dir / f"{self.name}.mlir"
        matmul_template_dir = config.file_dir / "matmul_template"
        template_name = matmul_template_dir / "matmul_bias_MxK_KxN_N.mlir"
        self.generate(self.filename, template_name)
        return self.vs_cpu(config, self.filename)


class BatchMatmul(BaseMatmul):
    """
    A test of the form batch_matmul(A,B) where A:BxMxK, B:BxKxN
    """

    def __init__(self, B, M, N, K, input_type, acc_type, run_on_target=["npu1_4col"]):
        super().__init__(
            run_on_target=run_on_target,
            aie_compilation_flags=None,
            M=M,
            N=N,
            K=K,
            input_type=input_type,
            acc_type=acc_type,
            tile_pipeline="pack-peel",
            n_repeats=1,
        )

        self.name = f"batch_matmul_{B}_{M}_{N}_{K}_{input_type}_{acc_type}"
        self.labels.append("BatchMatmul")
        self.B = B

    def _execute(self, config):
        self.filename = config.output_dir / f"{self.name}.mlir"
        matmul_template_dir = config.file_dir / "matmul_template"
        template_name = matmul_template_dir / "batch_matmul_BxMxK_BxKxN.mlir"
        generate_matmul_test(
            self.filename,
            template_name,
            k=self.K,
            b=self.B,
            m=self.M,
            n=self.N,
            lhs_rhs_type=self.input_type,
            acc_type=self.acc_type,
        )
        return self.vs_cpu(config, self.filename)


class MatmulTruncf(BaseMatmul):
    """
    A test of the form matmul(A,B) + truncf(C) where A:MxK, B:KxM and C:MxM
    """

    def __init__(
        self,
        M,
        K,
        input_type,
        acc_type,
        lhs,
        rhs,
        expected_out,
        run_on_target=["npu1_4col"],
    ):
        super().__init__(
            run_on_target=run_on_target,
            aie_compilation_flags=None,
            M=M,
            N=M,
            K=K,
            input_type=input_type,
            acc_type=acc_type,
            tile_pipeline="pack-peel",
            n_repeats=1,
        )

        # Assertions on shapes: Check that lhs is MxK, rhs is KxM, and expected_out is MxM
        assert lhs.shape == (M, K)
        assert rhs.shape == (K, M)
        assert expected_out.shape == (M, M)

        self.name = f"matmul_truncf_{M}_{K}_{input_type}_{acc_type}"
        self.labels.append("MatmulTruncf")
        self.lhs = lhs
        self.rhs = rhs
        self.expected_out = expected_out

    def _execute(self, config):
        self.filename = config.output_dir / f"{self.name}.mlir"
        matmul_template_dir = config.file_dir / "matmul_template"
        template_name = matmul_template_dir / "matmul_truncf_MxK_KxN.mlir"
        self.generate(self.filename, template_name)

        input_args = generate_inputs(
            self.filename, config.output_dir, 1, {1: self.lhs, 2: self.rhs}
        )
        """
        currently without enabling loop coalescing and unit dimension collapsing
        we run out of program memory, this is under investigation. We also 
        enable function outlining.
        """
        self.add_aie_compilation_flags(
            [
                "--iree-amdaie-enable-coalescing-loops",
                "--iree-amdaie-enable-collapsing-unit-dims",
                "--iree-amdaie-enable-function-outlining",
            ]
        )
        aie_vs_baseline(
            config=config,
            aie_compilation_flags=self.aie_compilation_flags,
            test_file=self.filename,
            input_args=input_args,
            baseline_value=self.expected_out,
            use_ukernel=self.use_ukernel,
            tile_pipeline=self.tile_pipeline,
            function_name=None,
            seed=1,
            rtol=0,
            atol=0,
            lower_to_aie_pipeline=self.lower_to_aie_pipeline,
            n_repeats=self.n_repeats,
            output_type=get_output_type(self.filename),
        )

        return True


def find_executable(install_dir: Path, executable_name):
    """
    Search for an executable in the given directory and its subdirectories
    'bin' and 'tools'. If the executable is not found, raise a RuntimeError.
    """
    search_dirs = [
        install_dir,
        install_dir / "bin",
        install_dir / "tools",
    ]

    if platform.system() == "Windows":
        executable_name += ".exe"

    for directory in search_dirs:
        executable_path = directory / executable_name
        if executable_path.is_file():
            return executable_path
    raise RuntimeError(
        f"No '{executable_name}' executable found in '{install_dir}' or subdirectories."
    )


def shell_out(cmd: list, workdir=None, verbose: int = 0, raise_on_error=True, env=None):
    if workdir is None:
        workdir = Path.cwd()
    workdir = Path(workdir)
    os.chdir(workdir)
    if not isinstance(cmd, list):
        cmd = [cmd]
    for i, c in enumerate(cmd):
        if isinstance(c, Path):
            cmd[i] = str(c)
    if env is None:
        env = {}

    env = {**env, **os.environ}

    if verbose:
        _cmd = " ".join(cmd)
        if verbose > 1:
            _cmd = " ".join([f"{k}={v}" for k, v in env.items()]) + " " + _cmd
        print(f"Running the following command:\n{_cmd}")

    handle = subprocess.Popen(
        cmd,
        stdin=subprocess.PIPE,
        stdout=subprocess.PIPE,
        stderr=subprocess.PIPE,
        env=env,
    )
    stdout, stderr = handle.communicate()
    stderr_decode = stderr.decode("utf-8").strip()
    stdout_decode = stdout.decode("utf-8").strip()
    if verbose:
        if stdout_decode:
            print("Standard output from script:")
            print(stdout_decode)
        if stderr_decode:
            print("Standard error from script:", file=sys.stderr)
            print(stderr_decode, file=sys.stderr)
    if not raise_on_error and handle.returncode != 0:
        print(
            f"Error executing script, error code was {handle.returncode}. Not raising an error.",
            file=sys.stderr,
        )
    if raise_on_error and handle.returncode != 0:
        raise RuntimeError(
            f"Error executing script, error code was {handle.returncode}",
        )
    return stdout_decode, stderr_decode


def generate_aie_vmfb(
    config,
    aie_compilation_flags,
    name,
    tile_pipeline,
    lower_to_aie_pipeline,
    use_ukernel,
    test_file,
    input_args,
    function_name,
):
    """
    Compile a test file for IREE's AIE backend, returning the path to the
    compiled module.
    """

    additional_flags = aie_compilation_flags

    aie_compilation_flags = [
        config.iree_compile_exe,
        test_file,
        "--iree-hal-target-backends=amd-aie",
        f"--iree-amdaie-target-device={config.target_device}",
        f"--iree-amdaie-tile-pipeline={tile_pipeline}",
        f"--iree-amdaie-lower-to-aie-pipeline={lower_to_aie_pipeline}",
        "--iree-amdaie-matmul-elementwise-fusion",
        f"--iree-amd-aie-peano-install-dir={config.peano_dir}",
        f"--iree-amd-aie-install-dir={config.iree_install_dir}",
        f"--iree-amd-aie-vitis-install-dir={config.vitis_dir}",
        f"--iree-amd-aie-enable-chess={int(config.use_chess)}",
        f"--iree-hal-dump-executable-files-to={config.output_dir}",
        f"--iree-amdaie-device-hal={config.device_hal}",
        "--iree-scheduling-optimize-bindings=false",
        "--iree-hal-memoization=false",
        "--iree-hal-indirect-command-buffers=false",
        f"--mlir-disable-threading",
        "--mlir-elide-resource-strings-if-larger=10",
    ]

    if config.verbose:
        aie_compilation_flags += ["--iree-amd-aie-show-invoked-commands"]

    if use_ukernel:
        aie_compilation_flags += ["--iree-amdaie-enable-ukernels=all"]

    for additional_flag in additional_flags:
        if additional_flag not in aie_compilation_flags:
            aie_compilation_flags += [additional_flag]

    aie_compilation_flags += [
        "-o",
        config.output_dir / f"{name}_aie.vmfb",
    ]

    start = time.monotonic_ns()
    shell_out(aie_compilation_flags, config.output_dir, config.verbose)
    compile_time = time.monotonic_ns() - start
    if config.verbose:
        print(f"Time spent in compilation: {compile_time // 1e6} [ms]")

    aie_vmfb = config.output_dir / f"{name}_aie.vmfb"
    if not aie_vmfb.exists():
        raise RuntimeError(f"Failed to compile {test_file} to {aie_vmfb}")

    return aie_vmfb


def generate_aie_output(config, aie_vmfb, input_args, function_name, name, output_type):
    """
    Run a compiled AIE module (aie_vmfb), returning a numpy array of the output.
    """

    aie_bin = config.output_dir / f"{name}_aie.bin"
    run_args = [
        config.iree_run_exe,
        f"--module={aie_vmfb}",
        *input_args,
        f"--device={config.device_hal}",
        f"--output=@{aie_bin}",
    ]
    if function_name:
        run_args += [f"--function={function_name}"]
    if config.xrt_lite_n_core_rows is not None:
        run_args += [f"--xrt_lite_n_core_rows={config.xrt_lite_n_core_rows}"]
    if config.xrt_lite_n_core_cols is not None:
        run_args += [f"--xrt_lite_n_core_cols={config.xrt_lite_n_core_cols}"]

    if config.reset_npu_between_runs:
        shell_out(config.reset_npu_script, verbose=config.verbose)

    start = time.monotonic_ns()
    shell_out(run_args, config.output_dir, config.verbose)
    run_time = time.monotonic_ns() - start

    if config.verbose:
        print(f"Time spent in running the model: {run_time // 1e6} [ms]")

    return np_from_binfile(aie_bin, output_type)


def generate_llvm_cpu_output(
    config,
    name,
    test_file,
    input_args,
    function_name,
    output_type,
):
    """
    Compile and run a test file for IREE's CPU backend, returning a numpy array
    of the output.
    """

    cpu_vmfb = config.output_dir / f"{name}_cpu.vmfb"
    aie_compilation_flags = [
        config.iree_compile_exe,
        test_file,
        "--iree-hal-target-backends=llvm-cpu",
        "--iree-llvmcpu-target-cpu-features=host",
        "-o",
        f"{cpu_vmfb}",
    ]
    shell_out(aie_compilation_flags, workdir=config.output_dir, verbose=config.verbose)

    cpu_bin = config.output_dir / f"{name}_cpu.bin"
    run_args = [
        config.iree_run_exe,
        f"--module={cpu_vmfb}",
        *input_args,
        f"--output=@{cpu_bin}",
    ]
    if function_name:
        run_args += [f"--function={function_name}"]
    shell_out(run_args, workdir=config.output_dir, verbose=config.verbose)
    return np_from_binfile(cpu_bin, output_type)


class TestConfig:
    """
    Global state used for all tests. Stores paths to executables used.
    """

    def __init__(
        self,
        output_dir,
        iree_install_dir,
        peano_dir,
        xrt_dir,
        vitis_dir,
        file_dir,
        iree_compile_exe,
        iree_run_exe,
        verbose,
        reset_npu_between_runs,
        do_not_run_aie,
        device_hal,
        xrt_lite_n_core_rows,
        xrt_lite_n_core_cols,
        target_device,
        use_chess,
    ):
        self.output_dir = output_dir
        self.iree_install_dir = iree_install_dir
        self.peano_dir = peano_dir
        self.xrt_dir = xrt_dir
        self.vitis_dir = vitis_dir
        self.file_dir = file_dir
        self.iree_compile_exe = iree_compile_exe
        self.iree_run_exe = iree_run_exe
        self.verbose = verbose
        self.xdna_datetime = None
        self.xdna_hash = None
        self.reset_npu_between_runs = reset_npu_between_runs
        self.do_not_run_aie = do_not_run_aie
        self.device_hal = device_hal
        self.xrt_lite_n_core_rows = xrt_lite_n_core_rows
        self.xrt_lite_n_core_cols = xrt_lite_n_core_cols
        self.target_device = target_device
        self.use_chess = use_chess

        # Try get the xrt and (linux) kernel versions.
        self.linux_kernel = "undetermined"
        self.xrt_hash_date = "undetermined"
        self.xrt_hash = "undetermined"
        self.xdna_hash = "undetermined"
        self.xrt_release = "undetermined"
        self.peano_commit_hash = "undetermined"

        self.reset_npu_script = file_dir.parent / "reset_npu.sh"
        if reset_npu_between_runs and not self.reset_npu_script.exists():
            raise RuntimeError(
                f"The file {self.reset_npu_script} does not exist, and reset_npu_script=True"
            )

        if not isinstance(self.verbose, bool) and not isinstance(self.verbose, int):
            raise ValueError(
                f"verbose must be a boolean or integer, not {type(verbose)}"
            )

        if not xrt_dir:
            return

        xrt_bin_dir = xrt_dir / "bin"
        xrt_smi_exe = xrt_bin_dir / "xrt-smi"
        if not xrt_smi_exe.exists():
            xrt_smi_exe = xrt_bin_dir / "xbutil"
        if not xrt_smi_exe.exists():
            raise RuntimeError(f"Neither xrt-smi nor xbutil found in {xrt_bin_dir}")

        # Get the string output of the xrt-smi 'examine' command. Expect the
        # string to look something like:
        #
        # ```
        # System Configuration
        # OS Name              : Linux
        # Release              : 6.9.1-20240521t190425.46e42a4
        # ...
        #
        # XRT
        # Version              : 2.18.71
        # Hash Date            : 2024-07-08 20:13:41
        # ...
        # ```
        #
        system_info, xrt_info = (
            subprocess.check_output([xrt_smi_exe, "examine"])
            .decode("utf-8")
            .split("XRT")
        )

        linux_kernel = re.findall(r"Release\s+:\s(.*)", system_info, re.MULTILINE)
        if linux_kernel:
            self.linux_kernel = linux_kernel[0]

        xrt_release = re.findall(r"Version\s+:\s(.*)", xrt_info, re.MULTILINE)
        if xrt_release:
            self.xrt_release = xrt_release[0]

        xrt_hash_date = re.findall(r"Hash Date\s+:\s(.*)", xrt_info, re.MULTILINE)
        if xrt_hash_date:
            self.xrt_hash_date = xrt_hash_date[0]

        xrt_hash = re.findall(r"Hash\s+:\s(.*)", xrt_info, re.MULTILINE)
        if xrt_hash:
            self.xrt_hash = xrt_hash[0]

        xdna_datetime_hash = re.findall(
            # eg 2.18.0_20240606
            r"amdxdna\s+:\s\d\.\d+\.\d+_(\d+),\s(\w+)",
            xrt_info,
            flags=re.MULTILINE | re.IGNORECASE,
        )
        if xdna_datetime_hash:
            self.xdna_datetime = int(xdna_datetime_hash[0][0])
            self.xdna_hash = xdna_datetime_hash[0][1]

        # Try and get the peano commit hash. This is a bit of a hack, if it fails
        # peano_commit_has is left as "undetermined".
        peano_clang_path = peano_dir / "bin" / "clang"
        if peano_clang_path.exists():
            _, clang_v_output = shell_out(
                [peano_clang_path, "-v"], verbose=self.verbose, raise_on_error=False
            )
            peano_commit_hash = re.findall(
                r"clang version \d+\.\d+\.\d+ \(https://github.com/Xilinx/llvm-aie (\w+)\)",
                clang_v_output,
                re.MULTILINE,
            )
            if peano_commit_hash:
                self.peano_commit_hash = peano_commit_hash[0]

    def __str__(self):
        return dedent(
            f"""
        Settings and versions used in all tests
        -+-+-+-+-+-+-+-+-+-+-+-+-+-+-+-+-+-+-+-
        target_device:        {self.target_device}
        do_not_run_aie:       {self.do_not_run_aie}
        file_dir:             {self.file_dir}
        iree_compile_exe:     {self.iree_compile_exe}
        iree_install_dir:     {self.iree_install_dir}
        iree_run_exe:         {self.iree_run_exe}
        kernel_version:       {self.linux_kernel}
        output_dir:           {self.output_dir}
        peano_commit_hash:    {self.peano_commit_hash}
        peano_dir:            {self.peano_dir}
        reset_npu_script:     {self.reset_npu_script}
        use_chess:            {self.use_chess}
        verbose:              {self.verbose}
        vitis_dir:            {self.vitis_dir}
        xrt_dir:              {self.xrt_dir}
        xrt_hash_date:        {self.xrt_hash_date}
        xrt_hash:             {self.xrt_hash}
        xrt_release:          {self.xrt_release}
        xdna_hash_date:       {self.xdna_datetime}
        xdna_hash:            {self.xdna_hash}
        -+-+-+-+-+-+-+-+-+-+-+-+-+-+-+-+-+-+-+-

        Some information on the above settings / versions
        =================================================
        target_device
          The NPU device to be targeted (npu1_4col, npu4).
        do_not_run_aie
          If True, then the AIE backend will not be run. This is useful for
          ensuring that everything up to the AIE run and numerical comparison
          is working correctly, for example if you are not on a device with
          working AIE HW and runtime.
        file_dir
          The directory of this script
        iree_compile_exe
          The path to the IREE compiler executable used to compile for both
          AIE and CPU backends
        kernel_version
          The version of the linux kernel. We try to get this by running
          'xrt_smi examine' or 'xbutil examine'
        peano_commit_hash
          The version of peano (llvm-aie). We try to get this by looking
          for a 'dist-info' directory which carries a wheel's date. This is
          just a hint, and it's not guaranteed to be correct. This is not
          used in the tests, but included here as it might be useful for debugging.
        xrt_hash/date
          Information obtained from 'xrt_smi examine' or 'xbutil examine' about
          the version of XRT. This is not used in the tests, but included here
          just to help in debugging.
        =================================================
        """
        )

    def __repr__(self):
        return self.__str__()


def name_from_mlir_filename(mlir_filename):
    return os.path.basename(mlir_filename).replace(".mlir", "")


def aie_vs_baseline(
    config,
    aie_compilation_flags,
    test_file,
    input_args,
    baseline_value,
    use_ukernel,
    tile_pipeline,
    lower_to_aie_pipeline,
    function_name,
    seed,
    rtol,
    atol,
    n_repeats,
    output_type,
    collapse_unit_dims=False,
    function_outline=False,
):
    """
    Arguments to the function are:
    config:
        TestConfig containing any state which is common to all tests
    test_file:
        The path to the test (.mlir) file
    input_args:
        a string of the form
        "--input=3x40xf32=@<binary_file> --input=2x2xi32=@<binary_file>"
    baseline_value:
        The expected output of running the test file through the AIE
        backend. Computed any which way you like
    use_ukernel:
        Whether to use micro-kernels when running on the AIE backend
    tile_pipeline:
        The tiling pipeline to use when compiling for the AIE backend
    function_name:
        The name of the function to run (the test file may contain multiple
        functions)
    ...
    n_repeats:
        The number of times to run the test. This is useful for tests which
        may pass only sometimes due to driver issues, etc.
    collapse_unit_dims:
        Whether to enable collapsing of unit dimensions when compiling for AIE backend
    function_outline:
        Whether to enable linalg function outlining when compiling for AIE backend
    """

    name = name_from_mlir_filename(test_file)

    aie_vmfb = generate_aie_vmfb(
        config,
        aie_compilation_flags,
        name,
        tile_pipeline,
        lower_to_aie_pipeline,
        use_ukernel,
        test_file,
        input_args,
        function_name,
    )

    if config.do_not_run_aie:
        if config.verbose:
            print(f"Skipping AIE run for {test_file} because 'do_not_run_aie=True'.")
        return

    for i in range(n_repeats):
        if config.verbose:
            print(f"Run #{i + 1} of {n_repeats} for {test_file}")

        aie_output = generate_aie_output(
            config,
            aie_vmfb,
            input_args,
            function_name,
            name,
            output_type,
        )

        summary_string = compare(baseline_value, aie_output, rtol, atol)
        if summary_string:
            print(summary_string)
            raise RuntimeError("Test failed, exiting.")


def aie_vs_llvm_cpu(
    config,
    aie_compilation_flags,
    test_file,
    use_ukernel=False,
    tile_pipeline="pack-peel",
    lower_to_aie_pipeline="objectFifo",
    function_name=None,
    seed=1,
    rtol=1e-6,
    atol=1e-6,
    n_repeats=1,
):
    """
    Compare the output obtained when compiling and running on IREE's
    (nascent) AIE and (more mature) llvm-cpu backends.
    """

    if n_repeats == 0:
        return

    name = name_from_mlir_filename(test_file)
    if config.verbose:
        print(f"Running {name} test")

    input_args = generate_inputs(test_file, config.output_dir, seed)
    output_type = get_output_type(test_file)

    cpu_output = generate_llvm_cpu_output(
        config,
        name,
        test_file,
        input_args,
        function_name,
        output_type,
    )

    aie_vs_baseline(
        config,
        aie_compilation_flags,
        test_file,
        input_args,
        cpu_output,
        use_ukernel,
        tile_pipeline,
        lower_to_aie_pipeline,
        function_name,
        seed,
        rtol,
        atol,
        n_repeats,
        output_type,
    )


class Tests:

    def add_aie_compilation_flags(self, flags):
        for test in self.tests:
            test.add_aie_compilation_flags(flags)

    def register(self, test):
        self.tests.append(test)
        if test.name in self.existing_names:
            raise ValueError(f"Test name {test.name} is not unique")
        self.existing_names.append(test.name)

    def get_label_set(self):
        """
        Get the set of all the labels that are used in the tests.
        """
        labels = set()
        for test in self.tests:
            for label in test.labels:
                labels.add(label)
        labels = list(labels)
        labels.sort()
        return labels

    def get_test_names(self):
        names = [test.name for test in self.tests]
        names.sort()
        return names

    def __init__(self):
        self.existing_names = []
        self.tests = []

        # Matmul with truncf test(s):
        self.register(
            MatmulTruncf(
                8,
                8,
                "bf16",
                "f32",
                101 * np.ones([8, 8]),
                3 * np.eye(8),
                302 * np.ones([8, 8]),
            )
        )

        self.register(
            MatmulTruncf(
                128,
                256,
                "bf16",
                "f32",
                2 * np.ones([128, 256]),
                3 * np.ones([256, 128]),
                1536 * np.ones([128, 128]),
            )
        )

        # BatchMatmul test(s):
        for input_type, acc_type in zip(["i32", "bf16"], ["i32", "f32"]):
            # Batch size = 1:
            self.register(BatchMatmul(1, 128, 128, 256, input_type, acc_type))
            # Batch size = 2:
            self.register(BatchMatmul(2, 64, 64, 64, input_type, acc_type))

        # MatmulThinBias test(s):
        self.register(MatmulThinBias(1024, 1024, 512, "bf16", "f32", use_ukernel=True))
        self.register(MatmulThinBias(1024, 1024, 512, "bf16", "f32"))

        # VanillaMatmul test(s):
        self.register(
            VanillaMatmul(
                32,
                32,
                32,
                "i32",
                "i32",
                run_on_target=["npu1_4col", "npu4"],
            )
        )
        self.register(
            VanillaMatmul(
                32,
                32,
                32,
                "i32",
                "i32",
                name_suffix="infinite_loop",
                run_on_target=["npu1_4col", "npu4"],
                aie_compilation_flags=[
                    "--iree-amdaie-enable-infinite-loop-around-core-block=true"
                ],
            )
        )
        self.register(VanillaMatmul(32, 32, 64, "bf16", "f32"))

        # TODO: Failure is expected for the 128x128 case we don't yet understand why.
        self.register(
            VanillaMatmul(
                64,
                64,
                64,
                "bf16",
                "f32",
                use_ukernel=True,
                run_on_target=["npu4"],
            )
        )

        # Some bf16 Performance tests:
        for M, N, K, use_ukernel in [
            (512, 512, 4096, False),
            (512, 512, 4096, True),
            (512, 4096, 512, False),
            (512, 4096, 512, True),
            (4096, 512, 512, False),
            (4096, 512, 512, True),
        ]:
            self.register(
                VanillaMatmul(
                    M,
                    N,
                    K,
                    "bf16",
                    "f32",
                    additional_labels=["Performance"],
                    use_ukernel=use_ukernel,
                    n_repeats=2,
                )
            )

        # MultipleDispatches tests:
        for name in ["two_matmul_switching", "matmul_f32_8_8_4", "matmul_f32_8_4_8"]:
            self.register(MultipleDispatches(name))

        # MatmulFullBias test:
        self.register(MatmulFullBias(128, 128, 256, "i32", "i32"))

        # Convolution NHCWQ test:
        self.register(ConvolutionNHWCQ())

        # Convolution 2D tests:
        conv_2d_map = {
            "conv_type": "conv_2d_nhwc_hwcf",
            "N": 2,
            "IH": 14,
            "IC": 32,
            "OC": 64,
            "KH": 3,
        }
        for input_type, output_type in zip(
            ["i32", "bf16", "i8"], ["i32", "f32", "i32"]
        ):
            conv_2d_map["input_element_type"] = input_type
            conv_2d_map["output_element_type"] = output_type
            self.register(ConvolutionFromTemplate(conv_2d_map))

        # Depthwise convolution tests:
        depthwise_map = {
            "conv_type": "depthwise_conv_2d_nhwc_hwc",
            "N": 1,
            "IH": 14,
            "IC": 64,
            "KH": 3,
            "input_element_type": "i32",
            "output_element_type": "i32",
        }
        self.register(ConvolutionFromTemplate(depthwise_map))


def all_tests(
    tests,
    output_dir,
    iree_install_dir,
    peano_dir,
    xrt_dir,
    vitis_dir,
    verbose,
    reset_npu_between_runs,
    do_not_run_aie,
    test_set,
    device_hal,
    xrt_lite_n_core_rows,
    xrt_lite_n_core_cols,
    target_device,
    use_chess,
):
    """
    There are a few ways to add tests to this script:

    1) add a single test file in `./test_files` which should follow the same
       format as the example `./test_files/matmul_int32.mlir`.

    2) use an existing template in `./matmul_template` to generate a test file
       with a fixed structure. Currently a handful of matmul templates exist in
       that directory.

    3) create a new matmul template in `./matmul_template`, for example if you
       want to add a new variant with tranposed operands or unary elementwise
       operations.

    4) create a new template generator, duplicating the directory structure of
       ./matmul_template. For example you might want to create ./conv_template
    """

    if not output_dir.exists():
        output_dir.mkdir()
    if not iree_install_dir.exists():
        raise RuntimeError(f"'{iree_install_dir}' is not a directory.")
    iree_compile_exe = find_executable(iree_install_dir, "iree-compile")
    iree_run_exe = find_executable(iree_install_dir, "iree-run-module")
    file_dir = Path(os.path.dirname(os.path.abspath(__file__)))

    config = TestConfig(
        output_dir,
        iree_install_dir,
        peano_dir,
        xrt_dir,
        vitis_dir,
        file_dir,
        iree_compile_exe,
        iree_run_exe,
        verbose,
        reset_npu_between_runs,
        do_not_run_aie,
        device_hal,
        xrt_lite_n_core_rows,
        xrt_lite_n_core_cols,
        target_device,
        use_chess,
    )
    if verbose:
        print(config)

    # Sanity check that results are reproducible across platforms
    verify_determinism()

    # Verify a very basic script runs before running the more complex tests
    if platform.system() != "Windows":
        shell_out(["pwd"], verbose=config.verbose)

    # For each test in test_set, find the partition it belongs to and run it
    # if no partition is found, raise error.

    match_run = []
    match_not_run = []
    not_match = []

    for test in tests.tests:

        # Determine if the test is a match for the test_set provided by caller
        # match = "All" in test_set
        match = test.name in test_set
        for label in test.labels:
            match = match or label in test_set

        if match:
            did_run = test.run(config)
            if not did_run:
                match_not_run.append(test.name)
            else:
                match_run.append(test.name)
        else:
            not_match.append(test.name)

    if verbose:
        print(f"Tests that ran: {match_run}")
        print(f"Tests that matched but did not run: {match_not_run}")
        print(f"Tests that did not match: {not_match}")


if __name__ == "__main__":
    parser = argparse.ArgumentParser(
        prog="Testing AIE numerical correctness",
        description="This program compares numerical outputs on AIE against baseline values",
    )
    abs_path = lambda x: Path(x).absolute()
    parser.add_argument("output_dir", type=abs_path)
    parser.add_argument("iree_install_dir", type=abs_path)
    parser.add_argument("peano_install_dir", type=abs_path)
    parser.add_argument("--xrt-dir", type=abs_path)
    parser.add_argument("--vitis-dir", type=abs_path)
    parser.add_argument(
        "--xrt_lite_n_core_rows",
        type=int,
        help="Number of AIE core rows of the xrt-lite device to use",
    )
    parser.add_argument(
        "--xrt_lite_n_core_cols",
        type=int,
        help="Number of AIE core columns of the xrt-lite device to use",
    )

    # Taken from AMDAIEEnums.td
    current_devices = [
        "xcvc1902",
        "xcve2302",
        "xcve2802",
        "npu1",
        "npu1_1col",
        "npu1_2col",
        "npu1_3col",
        "npu1_4col",
        "npu4",
    ]
    target_device_help_string = f"Target device to run the tests on. Available options: {current_devices}. Hint: phoenix devices start with 'npu1' and strix devices start with 'npu4'."

    parser.add_argument(
        "--target_device", type=str, required=True, help=target_device_help_string
    )

    parser.add_argument(
        "-v",
        "--verbose",
        action="count",
        default=0,
        help=dedent(
            """
            Verbosity level. Currently
            0: total silence.
            1 (-v) : almost everything.
            2 (-vv) : everything.
            """
        ),
    )

    parser.add_argument(
        "--reset-npu-between-runs",
        action="store_true",
        help=(
            "If passed then the NPU is not reset between runs, otherwise it is reset. "
            "Resetting between runs can in theory help avoid certain types of "
            "errors in parts of the stack which these tests are not designed to catch."
        ),
    )

    parser.add_argument(
        "--do-not-run-aie",
        action="store_true",
        help=dedent(
            """
            If passed then the AIE backend will not be run. This is useful for
            ensuring that everything up to the AIE run and numerical comparison
            is working correctly, for example if you are not on a device with
            working AIE HW and runtime."
            """
        ),
    )

    parser.add_argument(
        "--aie-compilation-flags",
        type=str,
        help=dedent(
            """
            Additional flags to pass to the AIE compiler, for all tests.
            Example, to print the IR between passes during compilation you might have:
            --aie_compilation_flags="--mlir-print-ir-before-all --mlir-print-ir-module-scope
            --aie2xclbin-print-ir-before-all --aie2xclbin-print-ir-module-scope"'
            """
        ),
        default="",
    )

    tests = Tests()
    labels = tests.get_label_set()
    labels.append("All")
    names = tests.get_test_names()
    label_string = ", ".join(labels)
    name_string = ", ".join(names)

    help_string = (
        "A comma-separated list of test names or sets to run. Available test sets: "
        + f"{label_string}"
        + f". Available individual tests: {name_string}. "
    )

    parser.add_argument(
        "--tests",
        type=str,
        help=help_string,
        default="All",
    )

    parser.add_argument(
<<<<<<< HEAD
        "--additional-aie-compilation-flags",
        type=str,
        help=dedent(
            """
            Additional flags to pass to the AIE compiler, for all tests.
            Example, do print the IR between passes during compilation you might have:
            --additional-aie-compilation-flags="--mlir-print-ir-before-all --mlir-print-ir-module-scope
            --aie2xclbin-print-ir-before-all --aie2xclbin-print-ir-module-scope"
            """
        ),
        default="",
    )

    parser.add_argument(
=======
>>>>>>> 15301699
        "--device-hal",
        default="xrt-lite",
        const="xrt-lite",
        nargs="?",
        choices=["xrt", "xrt-lite"],
        help="device HAL to use (default: %(default)s)",
    )

    parser.add_argument(
        "--use_chess",
        type=bool,
        default=False,
    )

    parser.epilog = "Example call: ./run.py --verbose  output_dir ${IREE_INSTALL}  ${LLVM_AIE}  --target_device=npu1_4col --xrt_lite_n_core_rows=4 --xrt_lite_n_core_cols=4 --tests=Matmul"

    args = parser.parse_args()

    test_set_list = args.tests.split(",")

    if args.target_device not in current_devices:
        raise ValueError(
            f"Invalid target device '{args.target_device}'. Available options: {current_devices}"
        )
    tests.add_aie_compilation_flags(args.aie_compilation_flags)

    all_tests(
        tests,
        args.output_dir,
        args.iree_install_dir,
        args.peano_install_dir,
        args.xrt_dir,
        args.vitis_dir,
        args.verbose,
        args.reset_npu_between_runs,
        args.do_not_run_aie,
        test_set_list,
        args.device_hal,
        args.xrt_lite_n_core_rows,
        args.xrt_lite_n_core_cols,
        args.target_device,
        args.use_chess,
    )<|MERGE_RESOLUTION|>--- conflicted
+++ resolved
@@ -1375,23 +1375,6 @@
     )
 
     parser.add_argument(
-<<<<<<< HEAD
-        "--additional-aie-compilation-flags",
-        type=str,
-        help=dedent(
-            """
-            Additional flags to pass to the AIE compiler, for all tests.
-            Example, do print the IR between passes during compilation you might have:
-            --additional-aie-compilation-flags="--mlir-print-ir-before-all --mlir-print-ir-module-scope
-            --aie2xclbin-print-ir-before-all --aie2xclbin-print-ir-module-scope"
-            """
-        ),
-        default="",
-    )
-
-    parser.add_argument(
-=======
->>>>>>> 15301699
         "--device-hal",
         default="xrt-lite",
         const="xrt-lite",
